﻿
GeoExt.Lang.add("el", {

    "gxp.menu.LayerMenu.prototype": {
        layerText: "Επιφάνεια"
    },

    "gxp.plugins.AddLayers.prototype": {
        addActionMenuText: "Προσθέστε επιφάνειες",
        addActionTip: "Προσθέστε επιφάνειες",
        addServerText: "Προσθέστε ένα Νέο Διακομιστή",
        addButtonText: "Προσθέστε επιφάνειες",
        untitledText: "Χωρίς τίτλο",
        addLayerSourceErrorText: "Σφάλμα στην ανάκτηση δυνατοτήτων WMS ({msg}).\nΠαρακαλώ ελέγξτε το url και δοκιμάστε ξανά.",
        availableLayersText: "Διαθέσιμες Επιφάνειες",
        expanderTemplateText: "<p><b>Περίληψη:</b> {abstract}</p>",
        panelTitleText: "Τίτλος",
        layerSelectionText: "Δείτε διαθέσιμα δεδομένα από:",
        doneText: "Ολοκληρώθηκε",
        uploadText: "Ανεβάστε Δεδομένα",
<<<<<<< HEAD
        addFeedActionMenuText: "Add feeds"
=======
        searchText: "Search for layers"
>>>>>>> 32a2d237
    },
    
    "gxp.plugins.BingSource.prototype": {
        title: "Επιφάνειες Bing",
        roadTitle: "Δρόμοι Bing",
        aerialTitle: "Εναέριες Bing",
        labeledAerialTitle: "Εναέριες Bing με Ετικέτες"
    },

    "gxp.plugins.FeatureEditor.prototype": {
        splitButtonText: "Edit",
        createFeatureActionText: "Create",
        editFeatureActionText: "Modify",
        createFeatureActionTip: "Δημιουργήστε ένα νέο χαρακτηριστικό",
        editFeatureActionTip: "Τροποποιήστε υπάρχον χαρακτηριστικό",
        commitTitle: "Commit message",
        commitText: "Please enter a commit message for this edit:"
    },
    
    "gxp.plugins.FeatureGrid.prototype": {
        displayFeatureText: "Προβολή στον χάρτη",
        firstPageTip: "Πρώτη σελίδα",
        previousPageTip: "Προηγούμενη σελίδα",
        zoomPageExtentTip: "Ζουμ στο εύρος της σελίδας",
        nextPageTip: "Επόμενη σελίδα",
        nextPageTip: "Τελευταία σελίδα",
        totalMsg: "Features {1} to {2} of {0}"
    },

    "gxp.plugins.GoogleEarth.prototype": {
        apiKeyPrompt: "Παρακαλώ εισάγετε το Google API κλειδί για ",
        menuText: "3D Προβολή",
        tooltip: "Αλλάξτε σε 3D Προβολή"
    },
    
    "gxp.plugins.GoogleSource.prototype": {
        title: "Επιφάνειες Google",
        roadmapAbstract: "Προβολή οδικού χάρτη",
        satelliteAbstract: "Προβολή εικόνων από δορυφόρο",
        hybridAbstract: "Προβολή εικόνων με ονόματα οδών",
        terrainAbstract: "Προβολή οδικού χάρτη με ανάγλυφο εδάφους"
    },

    "gxp.plugins.LayerProperties.prototype": {
        menuText: "Επιλογές Επιφάνειας",
        toolTip: "Επιλογές Επιφάνειας"
    },
    
    "gxp.plugins.LayerTree.prototype": {
        rootNodeText: "Επιφάνειες",
        overlayNodeText: "Επιστρώματα",
        baseNodeText: "Υπόβαθρα"
    },

    "gxp.plugins.Legend.prototype": {
        menuText: "Προβολή Υπομνήματος",
        tooltip: "Προβολή Υπομνήματος"
    },

    "gxp.plugins.LoadingIndicator.prototype": {
        loadingMapMessage: "Φόρτωση Χάρτη..."
    },

    "gxp.plugins.MapBoxSource.prototype": {
        title: "MapBox Layers",
        blueMarbleTopoBathyJanTitle: "Blue Marble Topography & Bathymetry (January)",
        blueMarbleTopoBathyJulTitle: "Blue Marble Topography & Bathymetry (July)",
        blueMarbleTopoJanTitle: "Blue Marble Topography (January)",
        blueMarbleTopoJulTitle: "Blue Marble Topography (July)",
        controlRoomTitle: "Control Room",
        geographyClassTitle: "Geography Class",
        naturalEarthHypsoTitle: "Natural Earth Hypsometric",
        naturalEarthHypsoBathyTitle: "Natural Earth Hypsometric & Bathymetry",
        naturalEarth1Title: "Natural Earth I",
        naturalEarth2Title: "Natural Earth II",
        worldDarkTitle: "World Dark",
        worldLightTitle: "World Light",
        worldPrintTitle: "World Print"
    },

    "gxp.plugins.Measure.prototype": {
        buttonText: "Μέτρο",
        lengthMenuText: "Απόσταση",
        areaMenuText: "Εμβαδόν",
        lengthTooltip: "Υπολογίστε απόσταση",
        areaTooltip: "Υπολογίστε εμβαδόν",
        measureTooltip: "Μέτρο"
    },

    "gxp.plugins.Navigation.prototype": {
        menuText: "Μετακινήστε Χάρτη",
        tooltip: "Μετακινήστε Χάρτη"
    },

    "gxp.plugins.NavigationHistory.prototype": {
        previousMenuText: "Ζουμ Στο Προηγούμενο Επίπεδο",
        nextMenuText: "Ζουμ Στο Επόμενο Επίπεδο",
        previousTooltip: "Ζουμ Στο Προηγούμενο Επίπεδο",
        nextTooltip: "Ζουμ Στο Επόμενο Επίπεδο"
    },

    "gxp.plugins.OSMSource.prototype": {
        title: "Επιφάνειες OpenStreetMap",
        mapnikAttribution: "&copy; <a href='http://www.openstreetmap.org/copyright'>OpenStreetMap</a> contributors",
        osmarenderAttribution: "Δεδομένα CC-By-SA by <a href='http://openstreetmap.org/'>OpenStreetMap</a>"
    },

    "gxp.plugins.Print.prototype": {
        buttonText:"Εκτύπωση",
        menuText: "Εκτύπωση Χάρτη",
        tooltip: "Εκτύπωση Χάρτη",
        previewText: "Προεπισκόπηση Εκτύπωσης",
        notAllNotPrintableText: "Δεν Μπορούν Να Εκτυπωθούν Όλες Οι Επιφάνειες",
        nonePrintableText: "Καμία από τις επιφάνειες του τρέχοντος χάρτη δεν μπορεί να εκτυπωθεί"
    },

    "gxp.plugins.MapQuestSource.prototype": {
        title: "Επιφάνειες MapQuest",
        osmAttribution: "Πλακίδια Προσφορά Των <a href='http://open.mapquest.co.uk/' target='_blank'>MapQuest</a> <img src='http://developer.mapquest.com/content/osm/mq_logo.png' border='0'>",
        osmTitle: "MapQuest OpenStreetMap",
        naipAttribution: "Πλακίδια Προσφορά Των of <a href='http://open.mapquest.co.uk/' target='_blank'>MapQuest</a> <img src='http://developer.mapquest.com/content/osm/mq_logo.png' border='0'>",
        naipTitle: "Εικόνες MapQuest"
    },

    "gxp.plugins.QueryForm.prototype": {
        queryActionText: "Επερώτηση",
        queryMenuText: "Επιφάνεια επερώτησης",
        queryActionTip: "Κάντε επερώτηση στην επιλεγμένη επιφάνεια",
        queryByLocationText: "Query by current map extent",
        queryByAttributesText: "Επερώτηση βάσει χαρακτηριστικών",
        queryMsg: "Γίνεται επερώτηση...",
        cancelButtonText: "Ακύρωση",
        noFeaturesTitle: "Κανένα Αποτέλεσμα",
        noFeaturesMessage: "Η επερώτηση σας δεν επέστρεψε αποτελέσματα."
    },

    "gxp.plugins.RemoveLayer.prototype": {
        removeMenuText: "Κατάργηση επιφάνειας",
        removeActionTip: "Κατάργηση επιφάνειας"
    },
    
    "gxp.plugins.Styler.prototype": {
        menuText: "Επεξεργασία Στυλ",
        tooltip: "Επεξεργασία στυλ επιφάνειας"

    },

    "gxp.plugins.WMSGetFeatureInfo.prototype": {
        buttonText:"Identify",
        infoActionTip: "Πάρτε Πληροφορίες Χαρακτηριστικού",
        popupTitle: "Πληροφορίες Χαρακτηριστικού"
    },

    "gxp.plugins.Zoom.prototype": {
        zoomMenuText: "Zoom Box",
        zoomInMenuText: "Ζουμ Μέσα",
        zoomOutMenuText: "Ζουμ Έξω",
        zoomTooltip: "Zoom by dragging a box",
        zoomInTooltip: "Ζουμ Μέσα",
        zoomOutTooltip: "Ζουμ Έξω"
    },
    
    "gxp.plugins.ZoomToExtent.prototype": {
        menuText: "Ζουμ Στο Μέγιστο Εύρος",
        tooltip: "Ζουμ Στο Μέγιστο Εύρος"
    },
    
    "gxp.plugins.ZoomToDataExtent.prototype": {
        menuText: "Ζουμ στο εύρος επιφάνειας",
        tooltip: "Ζουμ στο εύρος επιφάνειας"
    },

    "gxp.plugins.ZoomToLayerExtent.prototype": {
        menuText: "Ζουμ στο εύρος επιφάνειας",
        tooltip: "Ζουμ στο εύρος επιφάνειας"
    },
    
    "gxp.plugins.ZoomToSelectedFeatures.prototype": {
        menuText: "Ζουμ στα συγκεκριμένα χαρακτηριστικά",
        tooltip: "Ζουμ στα συγκεκριμένα χαρακτηριστικά"
    },

    "gxp.FeatureEditPopup.prototype": {
        closeMsgTitle: "Αποθήκευση Αλλαγών;",
        closeMsg: "Αυτό το χαρακτηριστικό έχει τροποποιήσεις που δεν έχουν αποθηκευτεί. Θέλετε να φυλάξετε τις αλλαγές σας;",
        deleteMsgTitle: "Διαγραφή Χαρακτηριστικού",
        deleteMsg: "Είστε σίγουροι οτι θέλετε να διαγράψετε το συγκεκριμένο χαρακτηριστικό",
        editButtonText: "Τροποποίηση",
        editButtonTooltip: "Κάντε αυτό το χαρακτηριστικό τροποποιήσιμο",
        deleteButtonText: "Διαγραφή",
        deleteButtonTooltip: "Διαγράψτε αυτό το χαρακτηριστικό",
        cancelButtonText: "Ακύρωση",
        cancelButtonTooltip: "Σταματήστε την τροποποίηση, απορρίπτοντας οποιεσδήποτε αλλαγές",
        saveButtonText: "Αποθήκευση",
        saveButtonTooltip: "Αποθήκευση αλλαγών"
    },
    
    "gxp.FillSymbolizer.prototype": {
        fillText: "Γέμισμα",
        colorText: "Χρώμα",
        opacityText: "Αδιαφάνεια"
    },
    
    "gxp.FilterBuilder.prototype": {
        builderTypeNames: ["οποιοδήποτε", "όλα", "κανένα", "όχι όλα"],
        preComboText: "Ταύτιση",
        postComboText: "των ακόλουθων:",
        addConditionText: "προσθήκη συνθήκης",
        addGroupText: "προσθήκη ομάδας",
        removeConditionText: "κατάργηση συνθήκης"
    },
    
    "gxp.grid.CapabilitiesGrid.prototype": {
        nameHeaderText : "Όνομα",
        titleHeaderText : "Τίτλος",
        queryableHeaderText : "Μπορούν να γίνουν επερωτήσεις",
        layerSelectionLabel: "Δείτε διαθέσιμα δεδομένα από:",
        layerAdditionLabel: "ή προσθέστε νέο διακομιστή.",
        expanderTemplateText: "<p><b>Περιγραφή:</b> {abstract}</p>"
    },
    
    "gxp.PointSymbolizer.prototype": {
        graphicCircleText: "κύκλος",
        graphicSquareText: "τετράγωνο",
        graphicTriangleText: "τρίγωνο",
        graphicStarText: "αστέρι",
        graphicCrossText: "σταυρός",
        graphicXText: "χ",
        graphicExternalText: "εξωτερικό",
        urlText: "URL",
        opacityText: "αδιαφάνεια",
        symbolText: "Σύμβολο",
        sizeText: "Εύρος",
        rotationText: "Περιστροφή"
    },

    "gxp.QueryPanel.prototype": {
        queryByLocationText: "Επερώτηση βάσει τοποθεσίας",
        currentTextText: "Τρέχον εύρος",
        queryByAttributesText: "Επερώτηση βάσει χαρακτηριστικών",
        layerText: "Επιφάνεια"
    },
    
    "gxp.RulePanel.prototype": {
        scaleSliderTemplate: "{scaleType} Κλίμακα 1:{scale}",
        labelFeaturesText: "Χαρακτηριστικά Επιφάνειας",
        labelsText: "Ετικέτες",
        basicText: "Απλή",
        advancedText: "Προηγμένη",
        limitByScaleText: "Περιορισμός βάσει κλίμακας",
        limitByConditionText: "Περιορισμός βάσει συνθήκης",
        symbolText: "Σύμβολο",
        nameText: "Όνομα"
    },
    
    "gxp.ScaleLimitPanel.prototype": {
        scaleSliderTemplate: "{scaleType} Κλίμακα 1:{scale}",
        minScaleLimitText: "Όριο ελάχιστης κλίμακας",
        maxScaleLimitText: "Όριο μέγιστης κλίμακας"
    },
    
    "gxp.StrokeSymbolizer.prototype": {
        solidStrokeName: "συμπαγής",
        dashStrokeName: "με παύλες",
        dotStrokeName: "με κουκίδες",
        titleText: "Πέρασμα",
        styleText: "Στύλο",
        colorText: "Χρώμα",
        widthText: "Πλάτος",
        opacityText: "Αδιαφάνεια"
    },
    
    "gxp.StylePropertiesDialog.prototype": {   
        titleText: "Γενικά",
        nameFieldText: "Όνομα",
        titleFieldText: "Τίτλος",
        abstractFieldText: "Περίληψη"
    },
    
    "gxp.TextSymbolizer.prototype": {
        labelValuesText: "Τιμές ετικέτας",
        haloText: "Φωτοστέφανο",
        sizeText: "Μέγεθος"
    },
    
    "gxp.WMSLayerPanel.prototype": {
        aboutText: "Σχετικά με",
        titleText: "Τίτλος",
        nameText: "Όνομα",
        descriptionText: "Περιγραφή",
        displayText: "Προβολή",
        opacityText: "Αδιαφάνεια",
        formatText: "Τύπος",
        transparentText: "Διαφανές",
        cacheText: "Cache",
        cacheFieldText: "Χρησιμοποίησε την cached έκδοση",
        stylesText: "Διαθέσιμες Στυλ"
    },

    "gxp.EmbedMapDialog.prototype": {
        publishMessage: "Ο χάρτης σας είναι έτοιμος να δημοσιευτεί στο διαδίκτυο! Απλά αντιγράψτε τον ακόλουθο HTML κώδικα για να ενσωματώσετε τον χάρτη στην ιστοσελίδα σας:",
        heightLabel: 'Ύψος',
        widthLabel: 'Πλάτος',
        mapSizeLabel: 'Μέγεθος Χάρτη',
        miniSizeLabel: 'Μικρογραφία',
        smallSizeLabel: 'Μικρό',
        premiumSizeLabel: 'Εξαιρετικά ποιοτικό',
        largeSizeLabel: 'Μεγάλος'
    },
    
    "gxp.WMSStylesDialog.prototype": {
         addStyleText: "Προσθήκη",
         addStyleTip: "Προσθήκη νέου στυλ",
         chooseStyleText: "Επιλογή στυλ",
         deleteStyleText: "Αφαίρεση",
         deleteStyleTip: "Διαγραφή του επιλεγμένου στυλ",
         editStyleText: "Επεξεργασία",
         editStyleTip: "Επεξεργασία του επιλεγμένου στυλ",
         duplicateStyleText: "Διπλότυπο",
         duplicateStyleTip: "Φτιάξτε διπλότυπο του επιλεγμένου στύλ",
         addRuleText: "Προσθήκη",
         addRuleTip: "Προσθήκη νέου κανόνα",
         newRuleText: "Νέος Κανόνας",
         deleteRuleText: "Αφαίρεση",
         deleteRuleTip: "Διαγράψτε τον επιλεγμένο κανόνα",
         editRuleText: "Επεξεργασία",
         editRuleTip: "Επεξεργαστείτε τον επιλεγμένο κανόνα",
         duplicateRuleText: "Διπλότυπο",
         duplicateRuleTip: "Φτιάξτε διπλότυπο του επιλεγμένου κανόνα",
         cancelText: "Ακύρωση",
         saveText: "Αποθήκευση",
         styleWindowTitle: "Στυλ Χρήστη: {0}",
         ruleWindowTitle: "Κανόνες Στυλ: {0}",
         stylesFieldsetTitle: "Στυλ",
         rulesFieldsetTitle: "Κανόνες"
    },

    "gxp.LayerUploadPanel.prototype": {
        titleLabel: "Τίτλος",
        titleEmptyText: "Τίτλος επιφάνειας",
        abstractLabel: "Περιγραφή",
        abstractEmptyText: "Περιγραφή επιφάνειας",
        fileLabel: "Δεδομένα",
        fieldEmptyText: "Βρείτε το μονοπάτι για ένα αρχείο δεδομένων...",
        uploadText: "Ανέβασμα",
        uploadFailedText: "Upload failed",
        processingUploadText: "Processing upload...",
        waitMsgText: "Τα δεδομένα σας ανεβαίνουν...",
        invalidFileExtensionText: "Ο τύπος αρχείου πρέπει να είναι ένας από τους: ",
        optionsText: "Επιλογές",
        workspaceLabel: "Χώρος εργασίας",
        workspaceEmptyText: "Προεπιλεγμένος χώρος εργασίας",
        dataStoreLabel: "Αποθήκη",
        dataStoreEmptyText: "Create new store",
        defaultDataStoreEmptyText: "Προεπιλεγμένη αποθήκη"
    },
    
    "gxp.NewSourceWindow.prototype": {
        title: "Προσθήκη Νέου Διακομιστή...",
        cancelText: "Ακύρωση",
        addServerText: "Προσθήκη Διακομιστή",
        invalidURLText: "Είσαγετε ένα έγκυρο URL για ένα WMS endpoint (e.g. http://example.com/geoserver/wms)",
        contactingServerText: "Επικοινωνία με Διακομιστή..."
    },

    "gxp.ScaleOverlay.prototype": { 
        zoomLevelText: "Επίπεδο ζουμ"
    }

});<|MERGE_RESOLUTION|>--- conflicted
+++ resolved
@@ -18,11 +18,8 @@
         layerSelectionText: "Δείτε διαθέσιμα δεδομένα από:",
         doneText: "Ολοκληρώθηκε",
         uploadText: "Ανεβάστε Δεδομένα",
-<<<<<<< HEAD
-        addFeedActionMenuText: "Add feeds"
-=======
+        addFeedActionMenuText: "Add feeds",
         searchText: "Search for layers"
->>>>>>> 32a2d237
     },
     
     "gxp.plugins.BingSource.prototype": {
