/**
 * @requires GeoExt/Lang.js
 */

GeoExt.Lang.add("id", {

    "gxp.menu.LayerMenu.prototype": {
        layerText: "Layer"
    },

    "gxp.plugins.AddLayers.prototype": {
        addActionMenuText: "Tambahkan layer",
        addActionTip: "Tambahkan layer",
        addServerText: "Tambahkan server baru",
        addButtonText: "Add layers",
        untitledText: "Untitled",
        addLayerSourceErrorText: "Kesalahan mendapatkan kemampuan WMS ({msg}). \nSilakan cek url dan coba lagi.",
        availableLayersText: "Layer tersedia",
        expanderTemplateText: "<p><b>Abstract:</b> {abstract}</p>",
        panelTitleText: "Title",
        layerSelectionText: "View available data from:",
        doneText: "Selesai",
        uploadText: "Unggah data",
<<<<<<< HEAD
        addFeedActionMenuText: "Add feeds"
=======
        searchText: "Search for layers"
>>>>>>> 32a2d237
    },
    
    "gxp.plugins.BingSource.prototype": {
        title: "Layers Bing",
        roadTitle: "Jalan Bing",
        aerialTitle: "Udara Bing",
        labeledAerialTitle: "Udara Bing dengan label"
    },    

    "gxp.plugins.FeatureEditor.prototype": {
        splitButtonText: "Edit",
        createFeatureActionText: "Create",
        editFeatureActionText: "Modify",
        createFeatureActionTip: "Membuat sebuah fitur",
        editFeatureActionTip: "Edit fitur",
        commitTitle: "Commit message",
        commitText: "Please enter a commit message for this edit:"
    },
    
    "gxp.plugins.FeatureGrid.prototype": {
        displayFeatureText: "Tampilkan pada peta",
        firstPageTip: "Halaman pertama",
        previousPageTip: "Halaman sebelumnya",
        zoomPageExtentTip: "Zoom sampai batas halaman",
        nextPageTip: "Halaman berikut",
        lastPageTip: "Halaman terakhir",
        totalMsg: "Features {1} to {2} of {0}"
    },
    
    "gxp.plugins.GoogleEarth.prototype": {
        menuText: "3D Viewer",
        tooltip: "Switch to 3D Viewer"
    },
    
    "gxp.plugins.GoogleSource.prototype": {
        title: "Google Layers",
        roadmapAbstract: "Tampilkan peta jalan",
        satelliteAbstract: "Tampilkan citra satelit",
        hybridAbstract: "Tampilkan citra dengan nama jalan",
        terrainAbstract: "Tampilkan peta jalan dengan peta medan"
    },

    "gxp.plugins.LayerProperties.prototype": {
        menuText: "Properti layer",
        toolTip: "Properti layer"
    },
    
    "gxp.plugins.LayerTree.prototype": {
        shortTitle: "Layer-layer",
        rootNodeText: "Layer-layer",
        overlayNodeText: "Superimposisi",
        baseNodeText: "Layer dasar"
    },

    "gxp.plugins.LayerManager.prototype": {
        baseNodeText: "Layer dasar"
    },

    "gxp.plugins.Legend.prototype": {
        menuText: "Tampilkan legend",
        tooltip: "Tampilkan legend"
    },

    "gxp.plugins.LoadingIndicator.prototype": {
        loadingMapMessage: "Loading Map..."
    },

    "gxp.plugins.MapBoxSource.prototype": {
        title: "MapBox Layers",
        blueMarbleTopoBathyJanTitle: "Blue Marble Topography & Bathymetry (January)",
        blueMarbleTopoBathyJulTitle: "Blue Marble Topography & Bathymetry (July)",
        blueMarbleTopoJanTitle: "Blue Marble Topography (January)",
        blueMarbleTopoJulTitle: "Blue Marble Topography (July)",
        controlRoomTitle: "Control Room",
        geographyClassTitle: "Geography Class",
        naturalEarthHypsoTitle: "Natural Earth Hypsometric",
        naturalEarthHypsoBathyTitle: "Natural Earth Hypsometric & Bathymetry",
        naturalEarth1Title: "Natural Earth I",
        naturalEarth2Title: "Natural Earth II",
        worldDarkTitle: "World Dark",
        worldLightTitle: "World Light",
        worldPrintTitle: "World Print"
    },

    "gxp.plugins.Measure.prototype": {
        buttonText: "Pengukuran",
        lengthMenuText: "Panjang",
        areaMenuText: "Luas",
        lengthTooltip: "Pengukuran panjang",
        areaTooltip: "Pengukuran luas",
        measureTooltip: "Pengukuran"
    },

    "gxp.plugins.Navigation.prototype": {
        menuText: "Pan peta",
        tooltip: "Pan peta"
    },

    "gxp.plugins.NavigationHistory.prototype": {
        previousMenuText: "Zoom ke luas sebelumnya",
        nextMenuText: "Zoom ke luas setelahnya",
        previousTooltip: "Zoom ke luas sebelumnya",
        nextTooltip: "Zoom ke luas setelahnya"
    },

    "gxp.plugins.OSMSource.prototype": {
        title: "OpenStreetMap Layers",
        mapnikAttribution: "&copy; <a href='http://www.openstreetmap.org/copyright'>OpenStreetMap</a> contributors",
        osmarenderAttribution: "Data CC-By-SA by <a href='http://openstreetmap.org/'>OpenStreetMap</a>"
    },

    "gxp.plugins.Print.prototype": {
        buttonText:"Cetak",
        menuText: "Cetak peta",
        tooltip: "Cetak peta",
        previewText: "Preview cetak",
        notAllNotPrintableText: "Tidak semua layer dapat dicetak",
        nonePrintableText: "Tidak ada peta yang dapat dicetak"
    },

    "gxp.plugins.MapQuestSource.prototype": {
        title: "MapQuest Layers",
        osmAttribution: "Tiles Courtesy of <a href='http://open.mapquest.co.uk/' target='_blank'>MapQuest</a> <img src='http://developer.mapquest.com/content/osm/mq_logo.png' border='0'>",
        osmTitle: "MapQuest OpenStreetMap",
        naipAttribution: "Tiles Courtesy of <a href='http://open.mapquest.co.uk/' target='_blank'>MapQuest</a> <img src='http://developer.mapquest.com/content/osm/mq_logo.png' border='0'>",
        naipTitle: "Citra MapQuest"
    },

    "gxp.plugins.QueryForm.prototype": {
        queryActionText: "Query",
        queryMenuText: "Queryable Layer",
        queryActionTip: "Query layer yang dipilih",
        queryByLocationText: "Query by current map extent",
        queryByAttributesText: "Query atribut",
        queryMsg: "Querying...",
        cancelButtonText: "Batal",
        noFeaturesTitle: "Tidak sesuai",
        noFeaturesMessage: "Permintaan anda tidak berhasil."
    },

    "gxp.plugins.RemoveLayer.prototype": {
        removeMenuText: "Hapus layer",
        removeActionTip: "Hapus layer"
    },

    "gxp.plugins.Styler.prototype": {
        menuText: "Edit Styles",
        tooltip: "Manage layer styles"

    },

    "gxp.plugins.WMSGetFeatureInfo.prototype": {
        buttonText:"Identify",
        infoActionTip: "Get Feature Info",
        popupTitle: "Info fitur"
    },

    "gxp.plugins.Zoom.prototype": {
        zoomMenuText: "Zoom Box",
        zoomInMenuText: "Memperbesar",
        zoomOutMenuText: "Memperkecil",
        zoomTooltip: "Zoom by dragging a box",
        zoomInTooltip: "Memperbesar",
        zoomOutTooltip: "Memperkecil"
    },
    
    "gxp.plugins.ZoomToExtent.prototype": {
        menuText: "Pembesaran maksimum",
        tooltip: "Pembesaran maksimum"
    },
    
    "gxp.plugins.ZoomToDataExtent.prototype": {
        menuText: "Pembesaran batas layer",
        tooltip: "Pembesaran batas layer"
    },

    "gxp.plugins.ZoomToLayerExtent.prototype": {
        menuText: "Pembesaran batas layer",
        tooltip: "Pembesaran batas layer"
    },
    
    "gxp.plugins.ZoomToSelectedFeatures.prototype": {
        menuText: "Pembesaran pada fitur terpilih",
        tooltip: "Pembesaran pada fitur terpilih"
    },

    "gxp.FeatureEditPopup.prototype": {
        closeMsgTitle: "Simpan update?",
        closeMsg: "Fitur belum di simpan. Apakah ingin disimpan?",
        deleteMsgTitle: "Hapus Fitur?",
        deleteMsg: "Anda yakin untuk menghapus fitur ini?",
        editButtonText: "Edit",
        editButtonTooltip: "Jadikan fitur dapat diedit",
        deleteButtonText: "Hapus",
        deleteButtonTooltip: "Hapus fitur ini",
        cancelButtonText: "Batal",
        cancelButtonTooltip: "Berhenti mengedit, batalkan perubahan",
        saveButtonText: "Simpan",
        saveButtonTooltip: "Simpan Update"
    },
    
    "gxp.FillSymbolizer.prototype": {
        fillText: "Isikan warna",
        colorText: "Warna",
        opacityText: "Kepekatan"
    },
    
    "gxp.FilterBuilder.prototype": {
        builderTypeNames: ["any", "all", "none", "not all"],
        preComboText: "Sesuai",
        postComboText: "of the following:",
        addConditionText: "tambahkan kondisi",
        addGroupText: "tambahkan grup",
        removeConditionText: "Hilangkan kondisi"
    },
    
    "gxp.grid.CapabilitiesGrid.prototype": {
        nameHeaderText : "Nama",
        titleHeaderText : "Judul",
        queryableHeaderText : "Queryable",
        layerSelectionLabel: "Melihat data dari:",
        layerAdditionLabel: "atau tambahkan sebagai server baru.",
        expanderTemplateText: "<p><b>Abstract:</b> {abstract}</p>"
    },
    
    "gxp.PointSymbolizer.prototype": {
        graphicCircleText: "Lingkaran",
        graphicSquareText: "square",
        graphicTriangleText: "Segitiga",
        graphicStarText: "Bintang",
        graphicCrossText: "Silang",
        graphicXText: "x",
        graphicExternalText: "dari luar",
        urlText: "URL",
        opacityText: "Kepekatan",
        symbolText: "Simbol",
        sizeText: "Ukuran",
        rotationText: "Rotasi"
    },

    "gxp.QueryPanel.prototype": {
        queryByLocationText: "Query lokasi",
        currentTextText: "Sejauh ini",
        queryByAttributesText: "Query atribut",
        layerText: "Layer"
    },
    
    "gxp.RulePanel.prototype": {
        scaleSliderTemplate: "{scaleType} Scale 1:{scale}",
        labelFeaturesText: "Label Fitur",
        labelsText: "Labels",
        basicText: "Basic",
        advancedText: "Tingkat lanjut",
        limitByScaleText: "Batasan oleh skala",
        limitByConditionText: "Batasan oleh kondisi",
        symbolText: "Simbol",
        nameText: "Nama"
    },
    
    "gxp.ScaleLimitPanel.prototype": {
        scaleSliderTemplate: "{scaleType} Scale 1:{scale}",
        minScaleLimitText: "Min scale limit",
        maxScaleLimitText: "Batas skala maksimum"
    },
    
    "gxp.StrokeSymbolizer.prototype": {
        solidStrokeName: "solid",
        dashStrokeName: "dash",
        dotStrokeName: "dot",
        titleText: "Stroke",
        styleText: "Style",
        colorText: "Color",
        widthText: "Width",
        opacityText: "Opacity"
    },
    
    "gxp.StylePropertiesDialog.prototype": {   
        titleText: "General",
        nameFieldText: "Name",
        titleFieldText: "Title",
        abstractFieldText: "Abstract"
    },
    
    "gxp.TextSymbolizer.prototype": {
        labelValuesText: "Label nilai",
        haloText: "Halo",
        sizeText: "Ukuran"
    },
    
    "gxp.WMSLayerPanel.prototype": {
        aboutText: "Tentang Program",
        titleText: "Judul",
        nameText: "Nama",
        descriptionText: "Deskripsi",
        displayText: "Tampilan",
        opacityText: "Kecerahan",
        formatText: "Format",
        transparentText: "Transparent",
        cacheText: "Cache",
        cacheFieldText: "Menggunakan versi cached",
        stylesText: "Styles tersedia",
        infoFormatText: "Info format",
        infoFormatEmptyText: "Select a format"
    },

    "gxp.EmbedMapDialog.prototype": {
        publishMessage: "Peta anda siap dipublikasikan melalui web! Cukup salin HTML berikut untuk meletakkan peta dalam situs web Anda:",
        heightLabel: 'Tinggi',
        widthLabel: 'Lebar',
        mapSizeLabel: 'Ukuran peta',
        miniSizeLabel: 'Mini',
        smallSizeLabel: 'Kecil',
        premiumSizeLabel: 'Premium',
        largeSizeLabel: 'Besar'
    },
    
    "gxp.WMSStylesDialog.prototype": {
         addStyleText: "Tambah",
         addStyleTip: "Tambah style baru",
         chooseStyleText: "Choose style",
         deleteStyleText: "Hilangkan",
         deleteStyleTip: "Hapus style yang dipilih",
         editStyleText: "Edit",
         editStyleTip: "Edit style yang dipilih",
         duplicateStyleText: "Duplikat",
         duplicateStyleTip: "Duplikat style yang dipilih",
         addRuleText: "Tambah",
         addRuleTip: "Tambah Rule baru",
         newRuleText: "New Rule",
         deleteRuleText: "Hilangkan",
         deleteRuleTip: "Hapus Rule yang dipilih",
         editRuleText: "Edit",
         editRuleTip: "Edit ule yang dipilih",
         duplicateRuleText: "Duplikat",
         duplicateRuleTip: "Duplikat style yang dipilih",
         cancelText: "Batal",
         saveText: "Save",
         styleWindowTitle: "User Style: {0}",
         ruleWindowTitle: "Style Rule: {0}",
         stylesFieldsetTitle: "Styles",
         rulesFieldsetTitle: "Rules"
    },

    "gxp.LayerUploadPanel.prototype": {
        titleLabel: "Judul",
        titleEmptyText: "Judul Layer",
        abstractLabel: "Deskripsi",
        abstractEmptyText: "Deskripsi Layer",
        fileLabel: "Data",
        fieldEmptyText: "Pencarian arsip data...",
        uploadText: "Pengisian",
        uploadFailedText: "Upload failed",
        processingUploadText: "Processing upload...",
        waitMsgText: "Mengisi Data anda...",
        invalidFileExtensionText: "Ekstensi file harus salah satu: ",
        optionsText: "Pilihan",
        workspaceLabel: "Ruang Kerja",
        workspaceEmptyText: "Ruang kerja Default",
        dataStoreLabel: "Penyimpanan",
        dataStoreEmptyText: "Create new store",
        defaultDataStoreEmptyText: "Penyimpanan data Default"
    },
    
    "gxp.NewSourceDialog.prototype": {
        title: "Add New Server...",
        cancelText: "Cancel",
        addServerText: "Add Server",
        invalidURLText: "Enter a valid URL to a WMS endpoint (e.g. http://example.com/geoserver/wms)",
        contactingServerText: "Contacting Server..."
    },

    "gxp.ScaleOverlay.prototype": { 
        zoomLevelText: "Zoom level"
    }

});<|MERGE_RESOLUTION|>--- conflicted
+++ resolved
@@ -21,11 +21,8 @@
         layerSelectionText: "View available data from:",
         doneText: "Selesai",
         uploadText: "Unggah data",
-<<<<<<< HEAD
-        addFeedActionMenuText: "Add feeds"
-=======
+        addFeedActionMenuText: "Add feeds",
         searchText: "Search for layers"
->>>>>>> 32a2d237
     },
     
     "gxp.plugins.BingSource.prototype": {
