--- conflicted
+++ resolved
@@ -21,11 +21,8 @@
         layerSelectionText: "Pokaż dostępne warstwy z:",
         doneText: "Gotowe",
         uploadText: "Wyślij dane",
-<<<<<<< HEAD
-        addFeedActionMenuText: "Add feeds"
-=======
+        addFeedActionMenuText: "Add feeds",
         searchText: "Search for layers"
->>>>>>> 32a2d237
     },
     
     "gxp.plugins.BingSource.prototype": {
