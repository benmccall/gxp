--- conflicted
+++ resolved
@@ -62,7 +62,6 @@
      */
     proxyOptions: null,
 
-<<<<<<< HEAD
     /** private: method[constructor]
      */
     constructor: function(config) {
@@ -72,13 +71,10 @@
         gxp.plugins.CatalogueSource.superclass.constructor.apply(this, arguments);
     },
 
-=======
->>>>>>> b08d4d5d
     /** api: method[createStore]
      *  Create the store that will be used for the CS-W searches.
      */
     createStore: function() {
-<<<<<<< HEAD
         if (this.type === gxp.plugins.CatalogueSource.CSW) {
             this.store = new Ext.data.Store({
                 proxy: new GeoExt.data.ProtocolProxy(Ext.apply({
@@ -93,10 +89,10 @@
             });
         } else if (this.type === gxp.plugins.CatalogueSource.GEONODE) {
             this.store = new Ext.data.Store({
-                proxy: new Ext.data.HttpProxy({
+                proxy: new Ext.data.HttpProxy(Ext.apply({
                     url: this.url, 
                     method: 'GET'
-                }),
+                }, this.proxyOptions || {})),
                 baseParams: {
                     type: 'layer'
                 },
@@ -125,19 +121,6 @@
                 ])
             });
         }
-=======
-        this.store = new Ext.data.Store({
-            proxy: new GeoExt.data.ProtocolProxy(Ext.apply({
-                setParamsAsOptions: true,
-                protocol: new OpenLayers.Protocol.CSW({
-                    url: this.url
-                })
-            }, this.proxyOptions || {})),
-            reader: new GeoExt.data.CSWRecordsReader({
-               fields: ['title', 'abstract', 'URI', 'bounds', 'projection', 'references']
-            })
-        });
->>>>>>> b08d4d5d
         this.fireEvent("ready", this);
     },
 
