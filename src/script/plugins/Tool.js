--- conflicted
+++ resolved
@@ -369,9 +369,11 @@
                 }]
             }, outputConfig)).show().items.get(0);
         }
-<<<<<<< HEAD
         if (container) {
-            var component = container.add(config);            
+            var component = container.add(config);
+            component.on("removed", function(cmp) {
+                this.output.remove(cmp);
+            }, this, {single: true});
             if (component instanceof Ext.Window) {
                 component.show();
             } else {
@@ -379,14 +381,6 @@
             }
             this.output.push(component);
             return component;
-=======
-        var component = container.add(config);
-        component.on("removed", function(cmp) {
-            this.output.remove(cmp);
-        }, this, {single: true});
-        if (component instanceof Ext.Window) {
-            component.show();
->>>>>>> 10a79f9a
         } else {
             var ptype = this.ptype;
             if (window.console) {
