/**
 * Copyright (c) 2008-2011 The Open Planning Project
 * 
 * Published under the GPL license.
 * See https://github.com/opengeo/gxp/raw/master/license.txt for the full text
 * of the license.
 */

/** api: (define)
 *  module = gxp
 *  class = GoogleEarthPanel
 *  base_link = `Ext.Panel <http://extjs.com/deploy/dev/docs/?class=Ext.Panel>`_
 */
Ext.namespace("gxp");

/** api: constructor
 *  .. class:: GoogleEarthPanel(config)
 *   
 *      Create a panel for showing a 3D visualization of
 *      a map with the Google Earth plugin.  
 *      See http://code.google.com/apis/earth/ for plugin api
 *      documentation.
 */
gxp.GoogleEarthPanel = Ext.extend(Ext.Panel, {

    /**
     * Google Earth's horizontal field of view, in radians. (30 degrees)
     * This was not pulled from any documentation; it was chosen simply 
     * by it's nice, even number, as well as its appearance to actually
     * work.
     */
    HORIZONTAL_FIELD_OF_VIEW: (30 * Math.PI) / 180,
    
    /** private: property[map]
     *  ``OpenLayers.Map``
     *  The OpenLayers map associated with this panel.  Defaults
     *  to the map of the configured MapPanel
     */
    map: null,

    /** api: config[mapPanel]
     *  ``GeoExt.MapPanel | String``
     *  The map panel associated with this panel.  If a MapPanel instance is 
     *  not provided, a MapPanel id must be provided.
     */
    mapPanel: null,

    /** private: property[layers]
     *  :class:`GeoExt.data.LayerStore`  A store containing
     *  :class:`GeoExt.data.LayerRecord` objects.
     */
    layers: null,

    /** private: property[earth]
     * The Google Earth object.
     */
    earth: null,

    //currently always set to 4326?
    projection: null,

    
    layerCache: null,

    /** private: method[initComponent]
     *  Initializes the Google Earth panel. 
     */
    initComponent: function() {

        this.addEvents(
            /** api: event[beforeadd]
             *  Fires before a layer is added to the 3D view.  If a listener
             *  returns ``false``, the layer will not be added.  Listeners
             *  will be called with a single argument: the layer record.
             */
            "beforeadd",
            /** api: event[pluginfailure]
             *  Fires when there is a failure creating the instance.  Listeners
             *  will receive two arguments: this plugin and the failure code
             *  (see the Google Earth API docs for details on the failure codes).
             */
            "pluginfailure",
            /** api: event[pluginready]
             *  Fires when the instance is ready.  Listeners will receive one
             *  argument: the GEPlugin instance.
             */
            "pluginready"
        );

        gxp.GoogleEarthPanel.superclass.initComponent.call(this);

        var mapPanel = this.mapPanel;
        if (mapPanel && !(mapPanel instanceof GeoExt.MapPanel)) {
            mapPanel = Ext.getCmp(mapPanel);
        }
        if (!mapPanel) {
            throw new Error("Could not get map panel from config: " + this.mapPanel);
        }
        this.map = mapPanel.map;
        this.layers = mapPanel.layers;

        this.projection = new OpenLayers.Projection("EPSG:4326");
<<<<<<< HEAD
        
        // Unfortunately, the Google Earth plugin does not like to be hidden.
        // No matter whether you hide it through CSS visibility, CSS offsets,
        // or CSS display = none, the Google Earth plugin will show an error
        // message when it is re-enabled. To counteract this, we delete 
        // the instance and create a new one each time.
        function render() {
            if (this.rendered) {
                this.layerCache = {};
                google.earth.createInstance(
                    this.body.dom, 
                    this.onEarthReady.createDelegate(this), 
                    (function(code) {
                        this.fireEvent("pluginfailure", this, code);
                    }).createDelegate(this)
                );
            }
        }
        this.on("show", render, this);
=======

        this.on("render", this.onRenderEvent, this);
        this.on("show", this.onShowEvent, this);
>>>>>>> 96c441b9
        
        this.on("hide", function() {
            if (this.earth != null) {
                this.updateMap();
            }
            // Remove the plugin from the dom.
            this.body.dom.innerHTML = "";
            this.earth = null;
        }, this);
    },

    /** private: method[onEarthReady]
     *  Runs when Google Earth instance is ready.  Adds layer
     *  store handlers. 
     */
    onEarthReady: function(object){
        this.earth = object;
        
        // We don't want to fly. Just go to the right spot immediately.
        this.earth.getOptions().setFlyToSpeed(this.earth.SPEED_TELEPORT);
        
        // Set the extent of the earth to be that shown in OpenLayers.
        this.resetCamera();
        this.setExtent(this.map.getExtent());
        
        // Show the navigation control, and make it so it is on the left.
        // Not actually sure how the second to fourth lines make that happen,
        // but hey -- it works. :)
        this.earth.getNavigationControl().setVisibility(this.earth.VISIBILITY_SHOW);
        var screenXY = this.earth.getNavigationControl().getScreenXY();
        screenXY.setXUnits(this.earth.UNITS_PIXELS);
        screenXY.setYUnits(this.earth.UNITS_INSET_PIXELS);
        
        // Show the plugin.
        this.earth.getWindow().setVisibility(true);

        this.layers.each(function(record) {
            this.addLayer(record);
        }, this);

        this.layers.on("remove", this.updateLayers, this);

        this.layers.on("update", this.updateLayers, this);
        
        this.layers.on("add", this.updateLayers, this);
        
        this.fireEvent("pluginready", this.earth);

        // Set up events. Notice global google namespace.
        // google.earth.addEventListener(this.earth.getView(), 
            // "viewchangeend", 
            // this.updateMap.createDelegate(this));
    },

    /** private: method[onRenderEvent]
     *  Unfortunately, Ext does not call show() if the component is initally
     *  displayed, so we need to fake it.
     *  We can't call this method onRender because Ext has already stolen
     *  the name for internal use :-(
     */

    onRenderEvent: function() {
        if (!this.hidden) {
            this.onShowEvent();
        }
    },

    /** private: method[onShowEvent]
     *  Unfortunately, the Google Earth plugin does not like to be hidden.
     *  No matter whether you hide it through CSS visibility, CSS offsets,
     *  or CSS display = none, the Google Earth plugin will show an error
     *  message when it is re-enabled. To counteract this, we delete
     *  the instance and create a new one each time.
     *  We can't call this method onShow because Ext has already stolen
     *  the name for internal use :-(
     */

    onShowEvent: function() {
        if (this.rendered) {
            this.layerCache = {};
            google.earth.createInstance(
                this.body.dom,
                this.onEarthReady.createDelegate(this),
                (function(code) {
                    this.fireEvent("pluginfailure", this, code);
                }).createDelegate(this)
            );
        }
    },

    /** private: method[updateLayers]
     *  Synchronizes the 3D visualization with the
     *  configured layer store.
     */

    updateLayers: function() {
        if (!this.earth) return;

        var features = this.earth.getFeatures();
        var f = features.getFirstChild();

        while (f != null) {
            features.removeChild(f);
            f = features.getFirstChild();
        }

        this.layers.each(function(record) {
            this.addLayer(record);
        }, this);
    },

    /** private: method[addLayer]
     *  Adds a layer to the 3D visualization.
     */
    
    addLayer: function(layer, order) {
        var lyr = layer.getLayer();
        var ows = (lyr && lyr.url);
        if (this.earth && lyr instanceof OpenLayers.Layer.WMS && typeof ows == "string") {
            var add = this.fireEvent("beforeadd", layer);
            if (add !== false) {
                var name = lyr.id;
                var networkLink;
                if (this.layerCache[name]) {
                    networkLink = this.layerCache[name];
                } else {
                    var link = this.earth.createLink('kl_' + name);
                    ows = ows.replace(/\?.*/, '');
                    var params = lyr.params;
                    var kmlPath = '/kml?mode=refresh&layers=' + params.LAYERS +
                        "&styles=" + params.STYLES;
                    link.setHref(ows + kmlPath);
                    networkLink = this.earth.createNetworkLink('nl_' + name);
                    networkLink.setName(name);
                    networkLink.set(link, false, false);
                    this.layerCache[name] = networkLink;
                }

                networkLink.setVisibility(lyr.getVisibility());

                if (order !== undefined && order < this.earth.getFeatures().getChildNodes().getLength()) {
                    this.earth.getFeatures().
                        insertBefore(this.earth.getFeatures().getChildNodes().item(order));
                } else { 
                    this.earth.getFeatures().appendChild(networkLink);
                }
            }
        }
    },

    /** private: method[setExtent]
     *  Sets the view of the 3D visualization to approximate an OpenLayers extent.
     */
    setExtent: function(extent) {
        extent = extent.transform(this.map.getProjectionObject(), this.projection);
        var center = extent.getCenterLonLat();
        
        var width = this.getExtentWidth(extent);
        
        // Calculate height of the camera from the ground, in meters.
        var height = width / (2 * Math.tan(this.HORIZONTAL_FIELD_OF_VIEW));
        
        var lookAt = this.earth.getView().copyAsLookAt(this.earth.ALTITUDE_RELATIVE_TO_GROUND);
        lookAt.setLatitude(center.lat);
        lookAt.setLongitude(center.lon);
        lookAt.setRange(height);
        this.earth.getView().setAbstractView(lookAt);
    },
    
    resetCamera: function() {
        var camera = this.earth.getView().copyAsCamera(this.earth.ALTITUDE_RELATIVE_TO_GROUND);
        camera.setRoll(0);
        camera.setHeading(0);
        camera.setTilt(0);
        this.earth.getView().setAbstractView(camera);
    },

    /** private: method[getExtent]
     *  Gets an OpenLayers.Bounds that approximates the visable area of
     *  3D visualization.
     */ 
    getExtent: function() {
        var geBounds = this.earth.getView().getViewportGlobeBounds();
        var olBounds = new OpenLayers.Bounds(
            geBounds.getWest(), geBounds.getSouth(), geBounds.getEast(), geBounds.getNorth()
        );
        return olBounds;
    },


    /** private: method[updateMap]
     */
    updateMap: function() {
        // Get the center of the map from GE. We let GE get the center (as opposed to getting
        // the extent and then finding the center) because it'll find the correct visual
        // center represented by the globe, taking into account spherical calculations.
        var lookAt = this.earth.getView().copyAsLookAt(this.earth.ALTITUDE_RELATIVE_TO_GROUND);
        
        var center = this.reprojectToMap(
            new OpenLayers.LonLat(lookAt.getLongitude(), lookAt.getLatitude())
        );
        
        // Zoom to the closest zoom level for the extent given by GE's getViewPortGlobeBounds().
        // Then recenter based on the visual center shown in GE.
        var geExtent = this.reprojectToMap(this.getExtent());
        this.map.zoomToExtent(geExtent, true);
        this.map.setCenter(center);
        
        // Slight dirty hack --
        
        // GE's getViewPortGlobeBounds() function gives us an extent larger than what OL
        // should show, sometimes with more data. This extent works most of the time when OL
        // tries to find the closest zoom level, but on some edge cases it zooms out 
        // one zoom level too far. To counteract this, we calculate the geodetic width that
        // we expect GE to show (note: this is the opposite of the setExtent() calculations),
        // and then compare that width to that of the current zoom level and one zoom level
        // closer. If the next zoom level shows a geodetic width that's nearer to the width
        // we expect, then we zoom to that zoom level.
        //
        // Big note: This expects a map that has fractional zoom disabled!
        var height = lookAt.getRange();
        
        var width = 2 * height * Math.tan(this.HORIZONTAL_FIELD_OF_VIEW);
        
        var nextResolution = this.map.getResolutionForZoom(this.map.getZoom() + 1);
        
        var currentExtent = this.map.getExtent();
        var nextExtent = new OpenLayers.Bounds(
            center.lon - (this.map.getSize().w / 2 * nextResolution),
            center.lat + (this.map.getSize().h / 2 * nextResolution),
            center.lon + (this.map.getSize().w / 2 * nextResolution),
            center.lat - (this.map.getSize().h / 2 * nextResolution)
        );
        
        var currentWidthDiff = Math.abs(this.getExtentWidth(currentExtent) - width);
        var nextWidthDiff = Math.abs(this.getExtentWidth(nextExtent) - width);

        if (nextWidthDiff < currentWidthDiff) {
            this.map.zoomTo(this.map.getZoom() + 1);
        }
    },


    /** private: method[getExentWidth]
     */
    getExtentWidth: function(extent) {
        var center = extent.getCenterLonLat();
        
        var middleLeft = new OpenLayers.LonLat(extent.left, center.lat);
        var middleRight = new OpenLayers.LonLat(extent.right, center.lat);
        
        return OpenLayers.Util.distVincenty(middleLeft, middleRight) * 1000;
    },
    

    /** private: method[reprojectToGE]
     */
    reprojectToGE: function(data) {
        return data.clone().transform(this.map.getProjectionObject(), this.projection);
    },
    

    /** private: method[reprojectToMap]
     */
    reprojectToMap: function(data) {
        return data.clone().transform(this.projection, this.map.getProjectionObject());
    }
});


/** api: xtype = gxp_googleearthpanel */
Ext.reg("gxp_googleearthpanel", gxp.GoogleEarthPanel);<|MERGE_RESOLUTION|>--- conflicted
+++ resolved
@@ -100,31 +100,9 @@
         this.layers = mapPanel.layers;
 
         this.projection = new OpenLayers.Projection("EPSG:4326");
-<<<<<<< HEAD
-        
-        // Unfortunately, the Google Earth plugin does not like to be hidden.
-        // No matter whether you hide it through CSS visibility, CSS offsets,
-        // or CSS display = none, the Google Earth plugin will show an error
-        // message when it is re-enabled. To counteract this, we delete 
-        // the instance and create a new one each time.
-        function render() {
-            if (this.rendered) {
-                this.layerCache = {};
-                google.earth.createInstance(
-                    this.body.dom, 
-                    this.onEarthReady.createDelegate(this), 
-                    (function(code) {
-                        this.fireEvent("pluginfailure", this, code);
-                    }).createDelegate(this)
-                );
-            }
-        }
-        this.on("show", render, this);
-=======
 
         this.on("render", this.onRenderEvent, this);
         this.on("show", this.onShowEvent, this);
->>>>>>> 96c441b9
         
         this.on("hide", function() {
             if (this.earth != null) {
