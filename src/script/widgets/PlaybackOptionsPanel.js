/**
 * Copyright (c) 2008-2011 The Open Planning Project
 * 
 * Published under the GPL license.
 * See https://github.com/opengeo/gxp/raw/master/license.txt for the full text
 * of the license.
 */

/**
 * @requires widgets/PlaybackToolbar.js
 * @requires widgets/form/PlaybackModeComboBox.js
 * @requires OpenLayers/Control/DimensionManager.js
 */

/** api: (define)
 *  module = gxp
 *  class = PlaybackOptionsPanel
 *  base_link = `Ext.Panel <http://extjs.com/deploy/dev/docs/?class=Ext.Panel>`_
 */
Ext.namespace("gxp");

/** api: constructor
 *  .. class:: PlaybackOptionsPanel(config)
 *   
 *      A panel for displaying and modifiying the configuration options for the PlaybackToolbar.
 */
gxp.PlaybackOptionsPanel = Ext.extend(Ext.Panel, {
    
    /** api: config[viewer]
     *  ``gxp.Viewer``
     */

    /** api: config[playbackToolbar]
     *  ``gxp.PlaybackToolbar``
     */
    
    /** api: config[timeManager]
     *  ``OpenLayers.Control.DimensionalManager``
     */
    
    layout: "fit",

    /** i18n */
    titleText: "Date & Time Options",
    rangeFieldsetText: "Time Range",
    animationFieldsetText: "Animation Options",
    startText:'Start',
    endText:'End',
    listOnlyText:'Use Exact List Values Only',
    stepText:'Animation Step',
    unitsText:'Animation Units',
    noUnitsText:'Snap To Time List',
    loopText:'Loop Animation',
    reverseText:'Reverse Animation',
    rangeChoiceText:'Choose the range for the time control',
    rangedPlayChoiceText:'Playback Mode',
    
    /** private: method[initComponent]
     */
    initComponent: function() {
        var config = Ext.applyIf(this.initialConfig,{
            minHeight:400,
            minWidth:275,
            ref:'optionsPanel',
            items:[
            {
                xtype: 'form',
                layout: 'form',
                autoScroll: true,
                ref:'form',
                labelWidth:10,
                defaultType: 'textfield',
                items: [{
                    xtype: 'fieldset',
                    title: this.rangeFieldsetText,
                    defaultType: 'datefield',
                    labelWidth: 60,
                    items: [{
                        xtype: 'displayfield',
                        text: this.rangeChoiceText
                    }, {
                        fieldLabel: this.startText,
                        listeners: {
                            'select': this.setStartTime,
                            'change': this.setStartTime,
                            scope: this
                        },
                        ref: '../../rangeStartField'
                    }, {
                        fieldLabel: this.endText,
                        listeners: {
                            'select': this.setEndTime,
                            'change': this.setEndTime,
                            scope: this
                        },
                        ref: '../../rangeEndField'
                    }]
                }, {
                    xtype: 'fieldset',
                    title: this.animationFieldsetText,
                    labelWidth:100,
                    items: [
                    {
                      boxLabel:this.listOnlyText,
                      hideLabel:true,
                      xtype:'checkbox',
                      handler:this.toggleListMode,
                      scope:this,
                      ref:'../../listOnlyCheck'
                    },
                    {
                        fieldLabel: this.stepText,
                        xtype: 'numberfield',
                        anchor:'-25',
                        enableKeyEvents:true,
                        listeners: {
                            'change': this.setStep,
                            scope: this
                        },
                        ref: '../../stepValueField'
                    }, {
                        fieldLabel: this.unitsText,
                        xtype: 'combo',
                        anchor:'-5',
                        //TODO: i18n these time units
                        store: [
                            [OpenLayers.TimeUnit.SECONDS,'Seconds'], 
                            [OpenLayers.TimeUnit.MINUTES,'Minutes'], 
                            [OpenLayers.TimeUnit.HOURS,'Hours'], 
                            [OpenLayers.TimeUnit.DAYS,'Days'], 
                            [OpenLayers.TimeUnit.MONTHS,"Months"], 
                            [OpenLayers.TimeUnit.YEARS,'Years']
                        ],
                        valueNotFoundText:this.noUnitsText,
                        mode:'local',
                        forceSelection:true,
                        autoSelect:false,
                        editable:false,
                        triggerAction:'all',
                        listeners: {
                            'select': this.setUnits,
                            scope: this
                        },
                        ref: '../../stepUnitsField'
                    },{
                        //TODO: provide user information about these modes (Change to radio group?)
                        fieldLabel:this.rangedPlayChoiceText,
                        xtype:'gxp_playbackmodecombo',
                        timeAgents: this.timeManager && this.timeManager.agents,
                        anchor:'-5',
                        listeners:{
                            'modechange':this.setPlaybackMode,
                            scope:this
                        },
                        ref:'../../playbackModeField'
                    }]
                },
                {
                    xtype:'checkbox',
                    boxLabel:this.loopText,
                    handler:this.setLoopMode,
                    scope:this,
                    ref:'../loopModeCheck'
                },
                {
                    xtype:'checkbox',
                    boxLabel:this.reverseText,
                    handler:this.setReverseMode,
                    scope:this,
                    ref:'../reverseModeCheck'
                }]
            }
            ],
            listeners:{'show':this.populateForm,scope:this},
<<<<<<< HEAD
            bbar: [{
                text: 'Close',
                handler: this.close,
                scope: this
            }, {
                text: 'Cancel',
                handler: this.cancelChanges,
                scope: this
            }]
=======
                bbar: [{
                    text: 'Close',
                    handler: this.close,
                    scope: this
                }, {
                    text: 'Cancel',
                    handler: this.cancelChanges,
                    scope: this
                }]
>>>>>>> 602da866
        });
        Ext.apply(this,config);
        gxp.PlaybackOptionsPanel.superclass.initComponent.call(this);
    },
    destroy:function(){
        this.timeManager = null;
        this.playbackToolbar = null;
        this.un('show',this,this.populateForm);
        gxp.PlaybackOptionsPanel.superclass.destroy.call(this);
    },
    setStartTime: function(cmp, date){
        this.timeManager.setAnimationStart(date.getTime());
        this.timeManager.fixedRange=true;
    },
    setEndTime:function(cmp,date){
        this.timeManager.setAnimationEnd(date.getTime());
        this.timeManager.fixedRange=true;
    },
    toggleListMode: function(cmp, checked){
        this.stepValueField.setDisabled(checked);
        this.stepUnitsField.setDisabled(checked);
        this.timeManager.snapToList = checked;
    },
    setUnits:function(cmp,record,index){
        var units = record.get('field1');
        if(this.timeManager.timeUnits != units){
            this.timeManager.timeUnits = units;
            this.timeManager.step = cmp.refOwner.stepValueField.value * OpenLayers.TimeStep[units];
            if(this.playbackToolbar.playbackMode != 'track'){
                this.timeManager.incrementValue();
            }
        }
    },
    setStep:function(cmp,newVal,oldVal){
        if(cmp.validate() && newVal){
            this.timeManager.step = newVal * OpenLayers.TimeStep[this.timeManager.timeUnits];
            this.timeManager.timeStep = newVal;
            if(this.playbackToolbar.playbackMode == 'ranged' && 
                this.timeManager.rangeInterval != newVal){
                    this.timeManager.rangeInterval = newVal;
                    this.timeManager.incrementTimeValue(newVal);
            }
        }
    },
    setPlaybackMode:function(cmp,mode,agents){
        var origMode = cmp.startValue;

        //adjust any time agents which had the same playback mode as the toolbar
        Ext.each(agents, function(agent){
            if(agent.tickMode == origMode){
                agent.tickMode = mode;
        }
        });

        this.disableListMode(mode=='ranged');
        this.playbackToolbar.setPlaybackMode(mode);
    },
    disableListMode:function(state){
        var disable = state!==false;
        if (disable) {
            this.listOnlyCheck.setValue(!disable);
        }
        this.listOnlyCheck.setDisabled(disable);
    },
    setLoopMode:function(cmp,checked){
        this.timeManager.loop=checked;
    },
    setReverseMode:function(cmp,checked){
        this.timeManager.step *= -1;
    },
    populateForm: function(cmp){
        if (this.timeManager) {
            var start = new Date(this.timeManager.animationRange[0]),
            end = new Date(this.timeManager.animationRange[1]),
            step = this.timeManager.timeStep,
            unit = this.timeManager.timeUnit,
            snap = this.timeManager.snapToList,
            mode = (this.playbackToolbar) ? this.playbackToolbar.playbackMode : this.timeManager.agents[0].tickMode,
            loop = this.timeManager.loop,
            reverse = this.timeManager.step < 0;
            this.rangeStartField.setValue(start);
            this.rangeStartField.originalValue = start;
            this.rangeEndField.setValue(end);
            this.rangeEndField.originalValue = end;
            this.stepValueField.originalValue = this.stepValueField.setValue(step);
            this.stepUnitsField.originalValue = this.stepUnitsField.setValue(unit);
            this.listOnlyCheck.setValue(snap);
            this.listOnlyCheck.originalValue = snap;
            if(!this.playbackModeField.agents || !this.playbackModeField.agents.length){
                this.playbackModeField.agents = this.timeManager.agents;
            }
            this.playbackModeField.setValue(mode);
            this.playbackModeField.originalValue = mode;
            this.loopModeCheck.setValue(loop);
            this.loopModeCheck.originalValue = loop;
            this.reverseModeCheck.setValue(reverse);
            this.reverseModeCheck.originalValue=reverse;
        }
    },
    close: function(btn){
        if(this.ownerCt && this.ownerCt.close){
            this.ownerCt[this.ownerCt.closeAction]();
        }
    },
    cancelChanges: function(btn){
        this.form.getForm().items.each(function(field){
            field.setValue(field.originalValue);
        });
        this.close(btn);
    }
});

/** api: xtype = gxp_playbackoptions */
Ext.reg('gxp_playbackoptions', gxp.PlaybackOptionsPanel);<|MERGE_RESOLUTION|>--- conflicted
+++ resolved
@@ -172,27 +172,15 @@
             }
             ],
             listeners:{'show':this.populateForm,scope:this},
-<<<<<<< HEAD
             bbar: [{
-                text: 'Close',
-                handler: this.close,
+                text: 'Save',
+                handler: this.saveValues,
                 scope: this
             }, {
                 text: 'Cancel',
                 handler: this.cancelChanges,
                 scope: this
             }]
-=======
-                bbar: [{
-                    text: 'Close',
-                    handler: this.close,
-                    scope: this
-                }, {
-                    text: 'Cancel',
-                    handler: this.cancelChanges,
-                    scope: this
-                }]
->>>>>>> 602da866
         });
         Ext.apply(this,config);
         gxp.PlaybackOptionsPanel.superclass.initComponent.call(this);
