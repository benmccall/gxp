/**
 * Copyright (c) 2008-2011 The Open Planning Project
 * 
 * Published under the GPL license.
 * See https://github.com/opengeo/gxp/raw/master/license.txt for the full text
 * of the license.
 */

/**
 * @requires util.js
 * @requires widgets/tips/RangeSliderTip.js
 * @requires widgets/FeatureEditPopup.js
 * @requires OpenLayers/Format/SLD/v1_0_0.js
 * @requires OpenLayers/Renderer/SVG.js
 * @requires OpenLayers/Renderer/VML.js
 * @requires OpenLayers/Renderer/Canvas.js
 * @requires OpenLayers/Layer/Vector.js
 * @requires OpenLayers/Strategy/BBOX.js
 * @requires OpenLayers/Filter/Logical.js
 * @requires OpenLayers/Filter/Comparison.js
 * @requires OpenLayers/Protocol/WFS/v1_1_0.js
 * @requires OpenLayers/BaseTypes/Date.js
 * @requires OpenLayers/BaseTypes/LonLat.js
 * @requires OpenLayers/Filter/Spatial.js
 */

/** api: (define)
 *  module = gxp
 *  class = TimelinePanel
 *  base_link = `Ext.Panel <http://extjs.com/deploy/dev/docs/?class=Ext.Panel>`_
 */
Ext.namespace("gxp");

// showBy does not allow offsets
Ext.override(Ext.Tip, {
    showBy: function(el, pos, offsets){
        var offsetX = offsets[0];
        var offsetY = offsets[1];
        if (pos.charAt(0) === 'b') {
            offsetY = -offsetY;
        }
        if (pos.charAt(0) === 'r' || pos.charAt(1) === 'r') {
            offsetX = -offsetX;
        }
        if (pos.charAt(0) === 'c') {
            offsetX = 0;
            offsetY = 0;
        }
        if (pos.charAt(0) === 'l' || pos.charAt(0) === 'r') {
            offsetY = 0;
        }
        if(!this.rendered){
            this.render(Ext.getBody());
        }
        var position = this.el.getAlignToXY(el, pos || this.defaultAlign, [offsetX, offsetY]);
        if (!this.isVisible()) {
            this.showAt(position);
        } else {
            this.setPagePosition(position[0], position[1]);
        }
    }   
});

// TODO use from GeoExt eventually
GeoExt.FeatureTip = Ext.extend(Ext.Tip, {

    /** api: config[map]
     *  ``OpenLayers.Map``
     */
    map: null,

    /** api: config[location]
     *  ``OpenLayers.Feature.Vector``
     */
    location: null,

    /** api: config[shouldBeVisible]
     *  ``Function``
     *  Optional function to run to determine if the FeatureTip
     *  should be visible, this can e.g. be used to add another
     *  dimension such as time.
     */
    shouldBeVisible: null,

    /** private: method[initComponent]
     *  Initializes the feature tip.
     */
    initComponent: function() {
        var centroid = this.location.geometry.getCentroid();
        this.location = new OpenLayers.LonLat(centroid.x, centroid.y);
        this.map.events.on({
            "move" : this.show,
            scope : this
        });
        GeoExt.FeatureTip.superclass.initComponent.call(this);
    },

    /** private: method[beforeDestroy]
     *  Cleanup events before destroying the feature tip.
     */
    beforeDestroy: function() {
        for (var key in this.youtubePlayers) {
            this.youtubePlayers[key].destroy();
            delete this.youtubePlayers[key]; 
        }
        this.map.events.un({
            "move" : this.show,
            scope : this
        });
        GeoExt.FeatureTip.superclass.beforeDestroy.call(this);
    },

    /** private: method[getPosition]
     *  Get the position of the feature in pixel space.
     *
     *  :returns: ``Array`` The position of the feature in pixel space or
     *  null if the feature is not visible in the map.
     */
    getPosition: function() {
        if (this.map.getExtent().containsLonLat(this.location)) {
            var locationPx = this.map.getPixelFromLonLat(this.location),
                mapBox = Ext.fly(this.map.div).getBox(true),
                top = locationPx.y + mapBox.y,
               left = locationPx.x + mapBox.x;
            return [left, top];
        } else {
            return null;
        }
    },

    /** api: method[show]
     *  Show the feature tip.
     */
    show: function() {
        var position = this.getPosition();
        if (position !== null && (this.shouldBeVisible === null || this.shouldBeVisible.call(this))) {
            if (!this.isVisible()) {
                this.showAt(position);
            } else {
                this.setPagePosition(position[0], position[1]);
            }
        } else {
            this.hide();
        }
    }

});

// http://code.google.com/p/simile-widgets/issues/detail?id=3
window.Timeline && window.SimileAjax && (function() {
    SimileAjax.History.enabled = false;

    Timeline._Band.prototype._onDblClick = Ext.emptyFn;

    Timeline.DefaultEventSource.prototype.remove = function(id) {
        this._events.remove(id);
    };
    SimileAjax.EventIndex.prototype.remove = function(id) {
        var evt = this._idToEvent[id];
        this._events.remove(evt);
        delete this._idToEvent[id];
    };
    Timeline._Band.prototype.zoom = function(zoomIn, x, y, target) {
        if (!this._zoomSteps) {
            // zoom disabled
            return;
        }
        var center = this.getCenterVisibleDate();
        var netIntervalChange = this._ether.zoom(zoomIn);
        this._etherPainter.zoom(netIntervalChange);
        this.setCenterVisibleDate(center);
    };
})();

/** api: constructor
 *  .. class:: TimelinePanel(config)
 *   
 *      A panel for displaying a Similie Timeline.
 */
gxp.TimelinePanel = Ext.extend(Ext.Panel, {

    youtubePlayers: {},

    /** api: config[showRangeSlider]
     *  ``Boolean`` Should we show the range slider and its associated plus
     *  and minus buttons? Defaults to true
     */
    showRangeSlider: true,

    /** api: config[initialRangeSliderValue]
     *  ``Integer`` Initial value to use for the range slider. Default value
     *  is 25.
     */
    initialRangeSliderValue: 25,

    /** api: config[scrollInterval]
     *  ``Integer`` The Simile scroll event listener will only be handled
     *  upon every scrollInterval milliseconds. Defaults to 500.
     */
    scrollInterval: 500,

    /** api: config[featureEditor]
     *  ``gxp.plugins.FeatureEditor``
     */

    /** private: property[featureManager]
     *  ``gxp.plugins.FeatureManager``
     */

    /** api: config[timeInfoEndpoint]
     *  ``String``
     *  url to use to get time info about a certain layer.
     */
    timeInfoEndpoint: "/maps/time_info.json?",

    /** api: config[annotationConfig]
     *  ``Object`` Configuration object for the integration of annotations
     *  with the timeline.
     */
    annotationConfig: {
        timeAttr: 'start_time',
        endTimeAttr: 'end_time',
        filterAttr: 'in_timeline',
        mapFilterAttr: 'in_map'
    },
    
    /** api: config[viewer]
     *  ``gxp.Viewer``
     */

    /** api: config[playbackTool]
     *  ``gxp.plugins.Playback``
     */

    /** private: property[timeline]
     *  ``Timeline``
     */
    
    /** private: property[timelineContainer]
     *  ``Ext.Container``
     */
    
    /** private: property[eventSource]
     *  ``Object``
     *  Timeline event source.
     */

    /** api: config[loadingMessage]
     *  ``String`` Message to show when the timeline is loading (i18n)
     */
    loadingMessage: "Loading Timeline data...",

    /** api: config[instructionText]
     *  ``String`` Message to show when there is too many data for the timeline (i18n)
     */   
    instructionText: "There are too many events ({count}) to show in the timeline.<br/>Please zoom in or move the vertical slider down (maximum is {max})",

    /** api: config[errorText]
     *  ``String`` Message to show when there is an exception when retrieving the WFS data (i18n)
     */
    errorText: "Something went wrong with retrieving the data for the timeline",

    /** private: property[layerCount]
     * ``Integer`` The number of vector layers currently loading.
     */
    layerCount: 0,

    /**
     * private: property[busyMask]
     * ``Ext.LoadMask`` The Ext load mask to show when busy.
     */
    busyMask: null,

    /** api: property[schemaCache]
     *  ``Object`` An object that contains the attribute stores.
     */
    schemaCache: {},

    /** api: property[propertyNamesCache]
     *  ``Object`` An object that contains the property names to query for.
     *  This should be all attributes except the geometry.
     */
    propertyNamesCache: {},

    /** private: property[sldCache]
     *  ``Object`` An object that contains the parsed SLD documents.
     */
    sldCache: {},

    /** api: property[layerLookup]
     *  ``Object``
     *  Mapping of store/layer names (e.g. "local/foo") to objects storing data
     *  related to layers.  The values of each member are objects with the 
     *  following properties:
     *
     *   * layer - {OpenLayers.Layer.Vector}
     *   * titleAttr - {String}
     *   * timeAttr - {String}
     *   * endTimeAttr - {String}
     *   * filterAttr - {String}
     *   * visible - {Boolean}
     *   * timeFilter - {OpenLayers.Filter}
     *   * sldFilter - {OpenLayers.Filter}
     *   * clientSideFilter - {OpenLayers.Filter}
     *  
     */
    
    /** private: property[rangeInfo]
     *  ``Object`` An object with 2 properties: current and original.
     *  Current contains the original range with a fraction on both sides.
     */

    /**
     * api: config[maxFeatures]
     * ``Integer``
     * The maximum number of features in total for the timeline.
     */
    maxFeatures: 500,

    /**
     * api: config[bufferFraction]
     * ``Float``
     * The fraction to take around on both sides of a time filter. Defaults to 1.
     */
    bufferFraction: 1,

    layout: "border",

    /** private: method[initComponent]
     */
    initComponent: function() {

        // handler for clicking on an event in the timeline
        Timeline.OriginalEventPainter.prototype._showBubble = 
            this.handleEventClick.createDelegate(this);

        this.timelineContainer = new Ext.Container({
            region: "center"
        });

        this.eventSource = new Timeline.DefaultEventSource(0);

        this.items = [];
        if (this.showRangeSlider) {
            this.items.push({
                region: "west",
                xtype: "container",
                layout: "vbox",
                margins: "10 5",
                width: 20,
                items: [{
                    xtype: "panel",
                    margins: "3 1",
                    cls: "x-tool x-tool-minus",
                    listeners: {
                        afterrender: function(c){ 
                            c.getEl().on('click', function() {
                                var value = this.rangeSlider.getValue();
                                this.rangeSlider.setValue(0, value+10, true, true);
                            }, this);
                        },
                        scope: this
                    }
                }, {
                    xtype: "slider",
                    ref: "../rangeSlider",
                    vertical: true,
                    flex: 1,
                    value: this.initialRangeSliderValue,
                    minValue: 1,
                    maxValue: 100,
                    listeners: {
                        "change": this.onChange,
                        "changecomplete": this.onChangeComplete,
                        scope: this
                    },
                    plugins: [new gxp.slider.RangeSliderTip()]
                }, {
                    xtype: "panel",
                    margins: "3 1",
                    cls: "x-tool x-tool-plus",
                    listeners: {
                        afterrender: function(c){ 
                            c.getEl().on('click', function() {
                                var value = this.rangeSlider.getValue();
                                this.rangeSlider.setValue(0, value-10, true, true);
                            }, this);
                        },
                        scope: this
                    }
                }]
            });
        } 
        this.items.push(this.timelineContainer);

        // we are binding with viewer to get updates on new layers        
        if (this.initialConfig.viewer) {
            delete this.viewer;
            this.bindViewer(this.initialConfig.viewer);
        }

        // we are binding with a feature editor to get notes/annotations
        if (this.initialConfig.featureEditor) {
            delete this.featureEditor;
            this.bindFeatureEditor(this.initialConfig.featureEditor);
        }

        // we are binding with the playback tool to get updates on ranges
        // and current times
        if (this.initialConfig.playbackTool) {
            delete this.playbackTool;
            this.bindPlaybackTool(this.initialConfig.playbackTool);
        }

        if (this.ownerCt) {
            this.ownerCt.on("beforecollapse", function() {
                this._silentMapMove = true;
            }, this);
            this.ownerCt.on("beforeexpand", function() {
                delete this._silentMapMove;
            }, this);
            this.ownerCt.on("afterlayout", function() {
                delete this._silent;
            }, this);
        }

        gxp.TimelinePanel.superclass.initComponent.call(this); 
    },

    /**
     * private: method[onChange]
     *  :arg slider: ``Ext.Slider``
     *  :arg value: ``Float``
     *
     *  Event listener for when the vertical slider is moved. Update the
     *  range slider's tooltip.
     */
    onChange: function(slider, value, thumb) {
        // TODO this logic needs to be more centralized, it's now in several places
        var range = this.playbackTool.playbackToolbar.control.animationRange;
        range = this.calculateNewRange(range, value);
        var start = new Date(range[0] - this.bufferFraction * (range[1] - range[0]));
        var end = new Date(range[1] + this.bufferFraction * (range[1] - range[0]));
        // don't go beyond the original range
        start = new Date(Math.max(this.originalRange[0], start));
        end = new Date(Math.min(this.originalRange[1], end));
        this.updateRangeSlider([start, end]);
    },

    /**
     * private: method[onChangeComplete]
     *  :arg slider: ``Ext.Slider``
     *  :arg value: ``Float``
     *
     *  Event listener for when the vertical slider is moved. This will
     *  influence the date range which will be used in the WFS protocol.
     */
    onChangeComplete: function(slider, value) {
        if (this.playbackTool) {
            var range = this.playbackTool.playbackToolbar.control.animationRange;
            range = this.calculateNewRange(range, value);
            // correct for movements of the timeline in the mean time
            var center = this.playbackTool.playbackToolbar.control.currentValue;
            var span = range[1]-range[0];
            var start = new Date(center - span/2);
            var end = new Date(center + span/2);
            for (var key in this.layerLookup) {
                var layer = this.layerLookup[key].layer;
                layer && this.setTimeFilter(key, this.createTimeFilter([start, end], key, this.bufferFraction));
            }
            this.updateTimelineEvents({force: true});
        }
    },

    /**
     * private: method[setFilterMatcher]
     *  :arg filterMatcher: ``Function``
     *
     *  Filter data in the timeline and repaint.
     */
    setFilterMatcher: function(filterMatcher) {
        if (this.timeline) {
            this.timeline.getBand(0).getEventPainter().setFilterMatcher(filterMatcher);
            this.timeline.getBand(1).getEventPainter().setFilterMatcher(filterMatcher);
            this.timeline.paint();
        }
    },

    /**
     * api: method[setLayerVisibility]
     *  :arg item: ``Ext.Menu.CheckItem``
     *  :arg checked: ``Boolean``
     *  :arg record: ``GeoExt.data.LayerRecord``
     *  :arg clear: ``Boolean``
     *
     *  Change the visibility for a layer which is shown in the timeline.
     */
    setLayerVisibility: function(item, checked, record, clear) {
        var keyToMatch = this.getKey(record);
        (clear !== false) && this.clearEventsForKey(keyToMatch);
        Ext.apply(this.layerLookup[keyToMatch], {
            visible: checked
        });
        // set visibility on the OL layer as well
        // this was needed to actually get features to be retrieved by the 
        // BBOX strategy, but leads to the points being visible in the map
        // as a side effect, so we need to work with an invisible style.
        if (this.layerLookup[keyToMatch].layer) {
            this.layerLookup[keyToMatch].layer.setVisibility(checked);
        }
        var filterMatcher = function(evt) {
            var key = evt.getProperty('key');
            if (key === keyToMatch) {
                return checked;
            } else {
                return true;
            }
        };
        this.setFilterMatcher(filterMatcher);
        this.updateTimelineEvents();
    },

    /**
     * api: method[applyFilter]
     *  :arg record: ``GeoExt.data.LayerRecord``
     *  :arg filter: ``OpenLayers.Filter``
     *  :arg checked: ``Boolean``
     *
     *  Filter a layer which is shown in the timeline.
     */
    applyFilter: function(record, filter, checked) {
        var key = this.getKey(record);
        var layer = this.layerLookup[key].layer;
        if (checked) {
            this.layerLookup[key].clientSideFilter = filter;
        } else {
            delete this.layerLookup[key].clientSideFilter;
        }
        if (this.layerLookup[key].layer) {
            this.layerLookup[key].layer.filter = this.assembleFullFilter(key);
        }
        this.updateTimelineEvents({force: true});
    },

    /**
     * api: method[setTitleAttribute]
     *  :arg record: ``GeoExt.data.LayerRecord``
     *  :arg titleAttr: ``String``
     *
     *  Change the attribute to show in the timeline for a certain layer.
     *  Currently this means removing all features and re-adding them.
     */
    setTitleAttribute: function(record, titleAttr) {
        var key = this.getKey(record);
        this.layerLookup[key].titleAttr = titleAttr;
        this.clearEventsForKey(key);
        this.onFeaturesAdded({features: this.layerLookup[key].layer.features}, key);
    },

    /**
     * private method[destroyPopup]
     *
     *  Destroy an existing popup.
     */
    destroyPopup: function() {
        if (this.popup) {
            this.popup.destroy();
            this.popup = null;
        }
    },

    /**
     * private: method[handleEventClick]
     *  :arg x: ``Integer``
     *  :arg y: ``Integer``
     *  :arg evt: ``Object``
     *  
     *  Handler for when an event in the timeline gets clicked. Show a popup
     *  for a feature and the feature editor for a note/annotation.
     */
    handleEventClick: function(x, y, evt) {
        var fid = evt.getProperty("fid");
        var key = evt.getProperty("key");
        var layer = this.layerLookup[key].layer;
        var feature = layer && layer.getFeatureByFid(fid);
        if (feature) {
            this.destroyPopup();
            // if annotations, show feature editor
            if (!layer.protocol) {
                if (this.featureEditor) { 
                    this.featureEditor._forcePopupForNoGeometry = true;
                    layer.events.triggerEvent("featureselected", {feature: feature});
                    delete this.featureEditor._forcePopupForNoGeometry;
                }
            } else {
                if (!feature.geometry && feature.bounds) {
                    feature.geometry = feature.bounds.toGeometry();
                }
                var centroid = feature.geometry.getCentroid();
                var map = this.viewer.mapPanel.map;
                this._silentMapMove = true;
                map.setCenter(new OpenLayers.LonLat(centroid.x, centroid.y));
                delete this._silentMapMove;
                this.popup = new gxp.FeatureEditPopup({
                    feature: feature,
                    propertyGridNameText: "Attributes",
                    title: evt.getProperty("title"),
                    panIn: false,
                    width: 200,
                    height: 250,
                    collapsible: true,
                    readOnly: true,
                    hideMode: 'offsets'
                });
                this.popup.show();
            }
        }
    },

    /**
     * private: method[bindFeatureEditor]
     *  :arg featureEditor: ``gxp.plugins.FeatureEditor``
     *  
     *  Bind with a feature editor to have notes show up in the timeline.
     */
    bindFeatureEditor: function(featureEditor) {
        this.featureEditor = featureEditor;
        this.featureManager = featureEditor.getFeatureManager();
        this.featureManager.on("layerchange", this.onLayerChange, this);
    },

    /**
     * private: method[unbindFeatureEditor]
     *  
     *  Unbind with a feature editor and its associated feature manager.
     */
    unbindFeatureEditor: function() {
        if (this.featureManager) {
            if (this.featureManager.featureStore) {
                this.featureManager.featureStore.un("write", this.onSave, this);
            }
            this.featureManager.un("layerchange", this.onLayerChange, this);
            this.featureManager = null;
        }
        this.featureEditor = null;
    },

    /**
     * private: method[guessTitleAttribute]
     *  :arg schema: ``GeoExt.data.AttributeStore``
     *  :returns: ``String``
     *
     *  Find the first string attribute and use that to show events in the
     *  timeline.
     */
    guessTitleAttribute: function(schema) {
        var titleAttr = null;
        schema.each(function(record) {
            if (record.get("type") === "xsd:string") {
                titleAttr = record.get("name");
                return false;
            }           
        });
        return titleAttr;
    },

    /**
     * private: method[onLayerChange]
     *  :arg tool: ``gxp.plugins.FeatureManager``
     *  :arg record: ``GeoExt.data.LayerRecord``
     *  :arg schema: ``GeoExt.data.AttributeStore``
     *
     *  Listener for when the layer record associated with the feature manager
     *  changes. When this is fired, we can hook up the notes to the timeline.
     */
    onLayerChange: function(tool, record, schema) {
        var key = this.getKey(record);
        var titleAttr = this.guessTitleAttribute(schema);
        var layer = this.featureManager.featureLayer;
        this.layerLookup[key] = Ext.apply({
            titleAttr: titleAttr,
            icon: Timeline.urlPrefix + "/images/note.png",
            layer: layer,
            visible: true
        }, this.annotationConfig);
        this.featureManager.on("query", function(tool, store) {
            var features = [];
            store.each(function(record) {
                features.push(record.getFeature());
            });
            this.addFeatures(key, features);
        }, this, {single: true});
        if (this.featureManager.featureStore) {
            // we cannot use the featureLayer's events here, since features
            // will be added without attributes
            this.featureManager.featureStore.on("write", this.onSave, this);
        }
        this.annotationsRecord = record;
    },

    /**
     * private: method[onSave]
     *  :arg store: ``gxp.data.WFSFeatureStore``
     *  :arg action: ``String``
     *  :arg data: ``Array``
     *
     *  When annotation features are saved to the store, we can add them to
     *  the timeline.
     */
    onSave: function(store, action, data) {
        var key = this.getKey(this.annotationsRecord);
        var features = [];
        for (var i=0, ii=data.length; i<ii; i++) {
            var feature = data[i].feature;
            features.push(feature);
            var fid = feature.fid;
            this.clearEventsForFid(key, fid);
            if (this.tooltips && this.tooltips[fid]) {
                this.tooltips[fid].destroy();
                this.tooltips[fid] = null;
            }
        }
        if (action !== Ext.data.Api.actions.destroy) {
            this.addFeatures(key, features);
        }
<<<<<<< HEAD
        this.showAnnotations();
=======
        this.showAnnotations(this.playbackTool.playbackToolbar.control.currentValue);
>>>>>>> 9f51b43c
    },

    /**
     * private: method[bindPlaybackTool]
     *  :arg playbackTool: ``gxp.plugins.Playback``
     *
     *  Bind with the playback tool so we get updates on when we have to move
     *  the timeline and when we have to change the range.
     */
    bindPlaybackTool: function(playbackTool) {
        this.playbackTool = playbackTool;
        this.playbackTool.on("timechange", this.onTimeChange, this);
        this.playbackTool.on("rangemodified", this.onRangeModify, this);
    },

    /**
     * private: method[unbindPlaybackTool]
     *
     *  Unbind with the playback tool
     */
    unbindPlaybackTool: function() {
        if (this.playbackTool) {
            this.playbackTool.un("timechange", this.onTimeChange, this);
            this.playbackTool.un("rangemodified", this.onRangeModify, this);
            this.playbackTool = null;
        }
    },

    /**
     * private: method[onTimeChange]
     *  :arg toolbar: ``gxp.plugin.PlaybackToolbar``
     *  :arg currentValue: ``Number``
     *
     *  Listener for when the playback tool fires timechange.
     */
    onTimeChange: function(toolbar, currentValue) {
        this._silent = true;
        this._ignoreTimeChange !== true && this.setCenterDate(currentValue);
        delete this._silent;
    },

    /** private: method[onRangeModify]
     *  :arg toolbar: ``gxp.plugin.PlaybackToolbar``
     *  :arg range: ``Array(Date)``
     *
     *  Listener for when the playback tool fires rangemodified
     */
    onRangeModify: function(toolbar, range) {
        this._silent = true;
        this.setRange(range);
        delete this._silent;
    },

    /** private: method[createTimeline]
     *  :arg range:  ``Array``
     *
     *  Create the Simile timeline object.
     */
    createTimeline: function(range) {
        if (!this.rendered || (this.timelineContainer.el.getSize().width === 0 && this.timelineContainer.el.getSize().height === 0)) {
            return;
        }
        var theme = Timeline.ClassicTheme.create();
        var span = range[1] - range[0];
        var years  = ((((span/1000)/60)/60)/24)/365;
        var intervalUnits = [];
        if (years >= 50) {
            intervalUnits.push(Timeline.DateTime.DECADE);
            intervalUnits.push(Timeline.DateTime.CENTURY);
        } else {
            intervalUnits.push(Timeline.DateTime.YEAR);
            intervalUnits.push(Timeline.DateTime.DECADE);
        }
        var d = new Date(range[0] + span/2);
        var bandInfos = [
            Timeline.createBandInfo({
                width: "80%", 
                intervalUnit: intervalUnits[0], 
                intervalPixels: 200,
                eventSource: this.eventSource,
                date: d,
                theme: theme,
                layout: "original",
                zoomIndex: 7,
                zoomSteps: [
                    {pixelsPerInterval: 25,  unit: intervalUnits[0]},
                    {pixelsPerInterval: 50,  unit: intervalUnits[0]},
                    {pixelsPerInterval: 75,  unit: intervalUnits[0]},
                    {pixelsPerInterval: 100,  unit: intervalUnits[0]},
                    {pixelsPerInterval: 125,  unit: intervalUnits[0]},
                    {pixelsPerInterval: 150,  unit: intervalUnits[0]},
                    {pixelsPerInterval: 175,  unit: intervalUnits[0]},
                    {pixelsPerInterval: 200,  unit: intervalUnits[0]},
                    {pixelsPerInterval: 225,  unit: intervalUnits[0]},
                    {pixelsPerInterval: 250,  unit: intervalUnits[0]},
                    {pixelsPerInterval: 275,  unit: intervalUnits[0]},
                    {pixelsPerInterval: 300,  unit: intervalUnits[0]},
                    {pixelsPerInterval: 325,  unit: intervalUnits[0]},
                    {pixelsPerInterval: 350,  unit: intervalUnits[0]},
                    {pixelsPerInterval: 375,  unit: intervalUnits[0]}
                ]
            }),
            Timeline.createBandInfo({
                width: "20%", 
                intervalUnit: intervalUnits[1], 
                intervalPixels: 200,
                eventSource: this.eventSource,
                date: d,
                theme: theme,
                layout: "overview"
            })
        ];
        bandInfos[1].syncWith = 0;
        bandInfos[1].highlight = true;

        bandInfos[0].decorators = [
            new Timeline.PointHighlightDecorator({
                date: d,
                theme: theme
            })
        ];
        this.timeline = Timeline.create(
            this.timelineContainer.el.dom, 
            bandInfos, 
            Timeline.HORIZONTAL
        );
        // since the bands are linked we need to listen to one band only
        this._silent = true;
        this.timeline.getBand(0).addOnScrollListener(
            gxp.util.throttle(this.setPlaybackCenter.createDelegate(this), this.scrollInterval)
        );
        
    },

    /** private: method[setPlaybackCenter]
     *  :arg band:  ``Object``
     *
     *  When the timeline is moved, update the playback tool.
     */
    setPlaybackCenter: function(band) {
        var time = band.getCenterVisibleDate();
        if (this._silent !== true && this.playbackTool && this.playbackTool.playbackToolbar.playing !== true) {
            this._ignoreTimeChange = true;
            this.playbackTool.setTime(time);
            this.timeline.getBand(0)._decorators[0]._date = this.playbackTool.playbackToolbar.control.currentValue;
            this.timeline.getBand(0)._decorators[0].paint();
            delete this._ignoreTimeChange;
            this.showAnnotations();
        }
    },
    
    /** private: method[bindViewer]
     *  :arg viewer: ``gxp.Viewer``
     *
     *  Bind the timeline with the viewer, so we get updates on layer changes.
     */
    bindViewer: function(viewer) {
        if (this.viewer) {
            this.unbindViewer();
        }
        this.viewer = viewer;
        if (!this.layerLookup) {
            this.layerLookup = {};
        }
        var layerStore = viewer.mapPanel.layers;
        if (layerStore.getCount() > 0) {
            this.onLayerStoreAdd(layerStore, layerStore.getRange());
        }
        layerStore.on({
            add: this.onLayerStoreAdd,
            remove: this.onLayerStoreRemove,
            scope: this
        });
        viewer.mapPanel.map.events.on({
            moveend: this.onMapMoveEnd,
            scope: this
        });
    },
    
    /** private: method[unbindViewer]
     *
     *  Unbind this timeline from the current viewer.
     */
    unbindViewer: function() {
        var mapPanel = this.viewer && this.viewer.mapPanel;
        if (mapPanel) {
            mapPanel.layers.unregister("add", this.onLayerStoreAdd, this);
            mapPanel.layers.unregister("remove", this.onLayerStoreRemove, this);
            mapPanel.map.un({
                moveend: this.onMapMoveEnd,
                scope: this
            });
        }
        delete this.viewer;
        delete this.layerLookup;
        delete this.schemaCache;
        delete this.propertyNamesCache;
    },

    /** private: method[getKey]
     *  :arg record: ``GeoExt.data.LayerRecord``
     *  :returns:  ``String``
     *
     *  Get a unique key for the layer record.
     */
    getKey: function(record) {
        return record.get("source") + "/" + record.get("name");
    },

    /** private: method[getTimeAttribute]
     *  :arg record: ``GeoExt.data.LayerRecord``
     *  :arg protocol: ``OpenLayers.Protocol``
     *  :arg schema: ``GeoExt.data.AttributeStore``
     *  :arg callback: ``Function``
     *
     *  Get the time attribute through the time info endpoint.
     *  Currently this is a MapStory specific protocol.
     */
    getTimeAttribute: function(record, protocol, schema, callback) {
        var key = this.getKey(record);
        Ext.Ajax.request({
            method: "GET",
            url: this.timeInfoEndpoint,
            params: {layer: record.get('name')},
            success: function(response) {
                var result = Ext.decode(response.responseText);
                if (result) {
                    callback.call(this, result, key, record, protocol, schema);
                }
            },
            scope: this
        });
    },

    /** private: method[onLayerStoreRemove]
     *  :arg store: ``GeoExt.data.LayerStore``
     *  :arg record: ``Ext.data.Record``
     *  :arg index: ``Integer``
     *
     *  Handler for when layers get removed from the map. 
     */
    onLayerStoreRemove: function(store, record, index) {
        var key = this.getKey(record);
        if (this.layerLookup[key]) {
            var layer = this.layerLookup[key].layer;
            if (layer) {
                this.clearEventsForKey(key);
                layer.events.un({
                    loadstart: this.onLoadStart,
                    loadend: this.onLoadEnd,
                    featuresremoved: this.onFeaturesRemoved,
                    scope: this
                });
                delete this.schemaCache[key];
                delete this.propertyNamesCache[key];
                delete this.layerLookup[key];
                layer.destroy();
            }
        }
    },

    /** private: method[parseSLD]
     *  :arg response: ``Object``
     *  :arg key: ``String``
     *  :arg callback: ``Function``
     *
     *  Parse the SLD using an OpenLayers parser and store it in the cache.
     */
    parseSLD: function(response, key, callback) {
        var parser = new OpenLayers.Format.SLD();
        this.sldCache[key] = parser.read(response.responseXML || response.responseText);
        callback && callback.call(this);
    },

    /** private: method[getFilterFromSLD]
     *  :arg key: ``String``
     *  :arg styleName: ``String``
     *  :returns: ``OpenLayers.Filter``
     *
     *  Extract the Filter from the SLD.
     */
    getFilterFromSLD: function(key, styleName) {
        var sld = this.sldCache[key];
        if (sld === undefined) {
            return false;
        }
        var filters = [];
        var elseFilter = false;
        for (var lyr in sld.namedLayers) {
            for (var i=0, ii=sld.namedLayers[lyr].userStyles.length; i<ii; ++i) {
                var style = sld.namedLayers[lyr].userStyles[i];
                if ((styleName === "" && style.isDefault === true) || (style.name === styleName)) {
                    for (var j=0, jj=style.rules.length; j<jj; ++j) {
                        var rule = style.rules[j];
                        if (rule.elseFilter === true) {
                            elseFilter = true;
                            break;
                        } else if (rule.filter) {
                            filters.push(rule.filter);
                        }
                    }
                        
                }
            }
        }
        if (elseFilter === true) {
            return false;
        }
        else if (filters.length === 1) {
            return filters[0];
        }
        else if (filters.length > 0) {
            return new OpenLayers.Filter.Logical({
                type: OpenLayers.Filter.Logical.OR,
                filters: filters
            });
        } else {
            return false;
        }
    },

    /** private: method[getSLD]
     *  :arg record: ``GeoExt.data.LayerRecord``
     *  :arg callback: ``Function``
     *
     *  Retrieve the SLD through a GetStyles request.
     */
    getSLD: function(record, callback) {
        var key = this.getKey(record);
        var layer = record.getLayer();
        Ext.Ajax.request({
            url: layer.url,
            params: {
                "SERVICE": "WMS",
                "VERSION": "1.1.1",
                "REQUEST": "GetStyles",
                "LAYERS": [layer.params["LAYERS"]].join(",")
            },
            method: "GET",
            disableCaching: false,
            success: this.parseSLD.createDelegate(this, [key, callback], 1),
            scope: this
        });
    },

    /** private: method[onLayerStoreAdd]
     *  :arg store: ``GeoExt.data.LayerStore``
     *  :arg records: ``Array``
     *
     *  Handler for when new layers get added to the map. Make sure they also
     *  show up in the timeline.
     */
    onLayerStoreAdd: function(store, records) {
        var record;
        for (var i=0, ii=records.length; i<ii; ++i) {
            record = records[i];
            var layer = record.getLayer();
            if (layer.dimensions && layer.dimensions.time) {
                var source = this.viewer.getSource(record);
                if (gxp.plugins.WMSSource && (source instanceof gxp.plugins.WMSSource)) {
                    source.getWFSProtocol(record, function(protocol, schema, record) {
                        if (!protocol) {
                            // TODO: add logging to viewer
                            throw new Error("Failed to get protocol for record: " + record.get("name"));
                        }
                        var key = this.getKey(record);
                        this.schemaCache[key] = schema;
                        var callback = function(result, key, record, protocol, schema) {
                            if (result.attribute) {
                                this.layerLookup[key] = Ext.applyIf(this.layerLookup[key] || {}, {
                                    timeAttr: result.attribute,
                                    endTimeAttr: result.endAttribute,
                                    visible: false
                                });
                                this.addVectorLayer(record, protocol, schema);
                            }
                        };
                        var sldCallback;
                        if (this.layerLookup && this.layerLookup[key] && this.layerLookup[key].timeAttr) {
                            sldCallback = function() {
                                if (this.layerLookup[key].clientSideFilter) {
                                    // transform back into an OpenLayers Filter object
                                    this.layerLookup[key].clientSideFilter = new OpenLayers.Filter(this.layerLookup[key].clientSideFilter);
                                }
                                this.addVectorLayer(record, protocol, schema);
                            };
                        } else {
                            sldCallback = function() {
                                this.getTimeAttribute(record, protocol, schema, callback);
                            };
                        }
                        if (!this.sldCache[key]) {
                            this.getSLD(record, sldCallback);
                        } else {
                            sldCallback.call(this);
                        }
                    }, this);
                }
            }
        }
    },

    /** private: method[onLayout]
     *
     *  Fired by Ext, create the timeline.
     */
    onLayout: function() {
        gxp.TimelinePanel.superclass.onLayout.call(this, arguments);
        if (!this.timeline) {
            if (this.playbackTool && this.playbackTool.playbackToolbar) {
                this.setRange(this.playbackTool.playbackToolbar.control.animationRange);
                this.setCenterDate(new Date(this.playbackTool.playbackToolbar.control.currentValue));
            }
        }
    },

    /** private: method[findBestZoomLevel]
     *  :arg range: ``Array``
     *
     *  Find the best zoom level to display the range and perform the zoom.
     */
    findBestZoomLevel: function(range) {
        if (this.timeline) {
            this._silent = true;
            var diff = range[1]-range[0];
            var band = this.timeline.getBand(0);
            var length = band.getViewLength()/2;
            if (length > 0) {
                var level = diff/band.getEther()._interval;
                var pixels = length/level;
                var delta;
                var prevDelta = Number.POSITIVE_INFINITY;
                var idx;
                for (var i=0, ii=band._zoomSteps.length; i<ii; ++i) {
                    delta = Math.abs(band._zoomSteps[i].pixelsPerInterval-pixels);
                    if (delta < prevDelta) {
                        idx = i;
                    }
                    prevDelta = delta;
                }
                if (idx !== band._zoomIndex) {
                    var zoomIn = idx < band._zoomIndex;
                    while (idx != band._zoomIndex) {
                        band.zoom(zoomIn);
                    }
                }
                this.timeline.paint();
                delete this._silent;
            }
        }
    },

    /** private: method[setRange]
     *  :arg range: ``Array``
     *
     *  Set the range for the bands of this timeline.
     */
    setRange: function(range) {
        this.originalRange = range;
        if (!this.timeline) {
            this.createTimeline(range);
        }
        // if we were not rendered, the above will not have created the timeline
        if (this.timeline) {
            var firstBand = this.timeline.getBand(0);
            firstBand.setMinVisibleDate(range[0]);
            firstBand.setMaxVisibleDate(range[1]);
            var secondBand = this.timeline.getBand(1);
            secondBand.getEtherPainter().setHighlight(range[0], range[1]);
        }
    },

    /** private: method[updateRangeSlider]
     *  :arg range: ``Array``
     *
     *  Update the slider tip for the range slider.
     */
    updateRangeSlider: function(range) {
        if (this.showRangeSlider) {
            this.rangeSlider.startDate = range[0].dateFormat('Y-m-d');
            this.rangeSlider.endDate = range[1].dateFormat('Y-m-d');
        }
    },

    buildHTML: function(record) {
        var content = record.get('content');
        var start = content.indexOf('[youtube=');
        if (start !== -1) {
            var header = content.substr(0, start);
            var end = content.indexOf(']', start);
            var footer  = content.substr(end+1);
            var url = content.substr(start+9, end-9);
            var params = OpenLayers.Util.getParameters(url);
            var width = params.w || 250;
            var height = params.h || 250;
            url = 'http://www.youtube.com/embed/' + params.v;
            var fid = record.getFeature().fid;
            var id = 'player_' + fid;
            return header + '<br/>' + '<iframe id="' + id + 
                '" type="text/html" width="' + width + '" height="' + 
                height + '" ' + 'src="' + url + '?enablejsapi=1&origin=' + 
                window.location.origin + '" frameborder="0"></iframe>' + 
                '<br/>' + footer;
        } else {
            return content;
        }
    },

    /** private: method[displayTooltip]
     *  :arg record: ``GeoExt.data.FeatureRecord``
     *
     *  Create and show the tooltip for a record.
     */
    displayTooltip: function(record) {
        var hasGeometry = (record.getFeature().geometry !== null);
        if (!this.tooltips) {
            this.tooltips = {};
        }
        var fid = record.getFeature().fid;
        var listeners = {
            'show': function(cmp) {
                if (this.youtubePlayers[fid]._ready && this.playbackTool.playbackToolbar.playing) {
                    this.youtubePlayers[fid].playVideo();
                }
            },
            'afterrender': function() {
                if (!this.youtubePlayers[fid]) {
                    var id = 'player_' + fid;
                    var me = this;
                    this.youtubePlayers[fid] = new YT.Player(id, {
                        events: {
                            'onReady': function(evt) {
                                evt.target._ready = true;
                                if (me.playbackTool.playbackToolbar.playing) {
                                    evt.target.playVideo();
                                }
                            },
                            'onStateChange': function(evt) {
                                if (evt.data === YT.PlayerState.PLAYING) {
                                    if (me.playbackTool.playbackToolbar.playing) {
                                        me.playbackTool.playbackToolbar._weStopped = true;
                                        me.playbackTool.playbackToolbar.control.stop();
                                    }
                                } else if (evt.data == YT.PlayerState.ENDED) {
                                    if (me.playbackTool.playbackToolbar._weStopped) {
                                        me.playbackTool.playbackToolbar.control.play();
                                        delete me.playbackTool.playbackToolbar._weStopped;
                                    }
                                }
                            }
                        }
                    });
                }
            },
            scope: this
        };
        if (!this.tooltips[fid]) {
            if (!hasGeometry) {
                this.tooltips[fid] = new Ext.Tip({
                    cls: 'gxp-annotations-tip',
                    maxWidth: 500,
                    listeners: listeners,
                    title: record.get("title"),
                    html: this.buildHTML(record)
                });
            } else {
                this.tooltips[fid] = new GeoExt.FeatureTip({
                    map: this.viewer.mapPanel.map,
                    location: record.getFeature(),
                    shouldBeVisible: function() {
                        return (this._inTimeRange === true);
                    },
                    cls: 'gxp-annotations-tip',
                    maxWidth: 500,
                    title: record.get("title"),
                    listeners: listeners,
                    html: this.buildHTML(record)
                });
            }
        }
        var tooltip = this.tooltips[fid];
        tooltip._inTimeRange = true;
        if (!hasGeometry) {
            // http://www.sencha.com/forum/showthread.php?101593-OPEN-1054-Tooltip-anchoring-problem
            tooltip.showBy(this.viewer.mapPanel.body, record.get("appearance"), [10, 10]);
            tooltip.showBy(this.viewer.mapPanel.body, record.get("appearance"), [10, 10]);
        } else {
            if (!tooltip.isVisible()) {
                tooltip.show();
            }
        }
    },

    /** private: method[hideTooltip]
     *  :arg record: ``GeoExt.data.FeatureRecord``
     *
     *  Hide the tooltip associated with the record.
     */
    hideTooltip: function(record) {
        var fid = record.getFeature().fid;
        if (this.tooltips && this.tooltips[fid]) {
            this.tooltips[fid]._inTimeRange = false;
            this.tooltips[fid].hide();
        }
    },

    /** private: method[showAnnotations]
     *
     *  Show annotations in the map.
     */
    showAnnotations: function() {
        var time = this.playbackTool.playbackToolbar.control.currentTime;
        if (!this.annotationsLayer) {
            this.annotationsLayer = new OpenLayers.Layer.Vector(null, {
                displayInLayerSwitcher: false,
                styleMap: new OpenLayers.StyleMap({'default':{
                    label: "${title}\n${content}",
                    fontColor: "black",
                    fontSize: "12px",
                    fontFamily: "Courier New, monospace",
                    fontWeight: "bold",
                    labelOutlineColor: "white",
                    labelAlign: "middle",
                    labelOutlineWidth: 3
                }})
            });
            this.viewer && this.viewer.mapPanel.map.addLayer(this.annotationsLayer);
        }
        var compare = time/1000;
        if (this.featureManager && this.featureManager.featureStore) {
            this.featureManager.featureStore.each(function(record) {
                var mapFilterAttr = this.annotationConfig.mapFilterAttr;
                if (Ext.isBoolean(record.get(mapFilterAttr)) ? record.get(mapFilterAttr) : (record.get(mapFilterAttr) === "true")) {
                    var startTime = parseFloat(record.get(this.annotationConfig.timeAttr));
                    var endTime = record.get(this.annotationConfig.endTimeAttr);
                    var ranged = (endTime != startTime);
                    if (endTime == "" || endTime == null) {
                        endTime = this.playbackTool.playbackToolbar.control.animationRange[1]
                    }
                    if (ranged === true) {
                        if (compare <= parseFloat(endTime) && compare >= startTime) {
                            this.displayTooltip(record);
                        } else {
                            this.hideTooltip(record);
                        }
                    } else {
                        var diff = (startTime-compare);
                        var percentage = Math.abs((diff/startTime)*100);
                        // we need to take a margin for the feature to have a chance to show up
                        if (percentage <= 2.5) {
                            this.displayTooltip(record);
                        } else {
                            this.hideTooltip(record);
                        }
                    }
                }
            }, this);
        }
    },

    /** private: method[setCenterDate]
     *  :arg time: ``Date``
     *      
     *  Set the center datetime on the bands of this timeline.
     */
    setCenterDate: function(time) {
        if (this.timeline) {
            this.timeline.getBand(0)._decorators[0]._date = time;
            this.timeline.getBand(0)._decorators[0].paint();
            this.timeline.getBand(0).setCenterVisibleDate(time);
            if (this.rangeInfo && this.rangeInfo.current) {
                var currentRange = this.rangeInfo.current;
                var originalRange = this.rangeInfo.original;
                // update once the time gets out of the original range
                if (time < originalRange[0] || time > originalRange[1]) {
                    var span = currentRange[1] - currentRange[0];
                    var start = new Date(time.getTime() - span/2);
                    var end = new Date(time.getTime() + span/2);
                    // don't go beyond the original range
                    start = new Date(Math.max(this.originalRange[0], start));
                    end = new Date(Math.min(this.originalRange[1], end));
                    this.rangeInfo.current = [start, end];
                    // calculate back the original extent
                    var startOriginal = new Date(time.getTime() - span/4);
                    var endOriginal = new Date(time.getTime() + span/4);
                    this.rangeInfo.original = [startOriginal, endOriginal];
                    // we have moved ahead in time, and we have not moved so far that 
                    // all our data is invalid
                    if (start > currentRange[0] && start < currentRange[1]) {
                        // only request the slice of data that we need
                        start = currentRange[1];
                    }
                    // we have moved back in time
                    if (start < currentRange[0] && end > currentRange[0]) {
                        end = currentRange[0];
                    }
                    for (var key in this.layerLookup) {
                        var layer = this.layerLookup[key].layer;
                        layer && this.setTimeFilter(key, this.createTimeFilter([start, end], key, 0, false));
                    }
                    // do not abort previous requests, since this will lead to blanks in the timeline
                    this.updateTimelineEvents({force: true, noAbort: true}, true);
                }
            }
        }
        this.showAnnotations();
    },

    /** private: method[calculateNewRange]
     *  :arg range: ``Array``
     *  :arg percentage: ``Float``
     *  :returns: ``Array``
     *      
     *  Extend the range with a certain percentage. This changes both sides
     *  of the range.
     */
    calculateNewRange: function(range, percentage) {
        if (this.playbackTool) {
            if (percentage === undefined) {
                percentage = this.showRangeSlider ? this.rangeSlider.getValue() : this.initialRangeSliderValue;
            }
            var span = range[1] - range[0];
            var center = this.playbackTool.playbackToolbar.control.currentValue;
            var newSpan = (percentage/100)*span;
            var start = new Date(center - newSpan/2);
            var end = new Date(center + newSpan/2);
            return [start, end];
        }
    },

    /** private: method[createTimeFilter]
     *  :arg range: ``Array``
     *  :arg key: ``String``
     *  :arg fraction: ``Float``
     *  :arg updateRangeInfo: ``Boolean`` Should we update this.rangeInfo?
     *  :returns: ``OpenLayers.Filter``
     *      
     *  Create an OpenLayers.Filter to use in the WFS requests.
     */
    createTimeFilter: function(range, key, fraction, updateRangeInfo) {
        var start = new Date(range[0] - fraction * (range[1] - range[0]));
        var end = new Date(range[1] + fraction * (range[1] - range[0]));
        // don't go beyond the original range
        if(this.originalRange){
            start = new Date(Math.max(this.originalRange[0], start));
            end = new Date(Math.min(this.originalRange[1], end));
        }
        if (updateRangeInfo !== false) {
            this.rangeInfo = {
                original: range,
                current: [start, end]
            };
        }
        // do not use start and end, since this might only be a portion of the range
        // when the timeline moves, it does this intelligently as to only fetch the
        // necessary new slice of data, which is represented by start and end.
        this.updateRangeSlider(this.rangeInfo.current);
        if (this.playbackTool && this.playbackTool.playbackToolbar.playing !== true) {
            // remember this takes a lot of resources from the browser, so don't do this
            // when in playback mode
            this.findBestZoomLevel([start, end]);
        }
        if (this.layerLookup[key].endTimeAttr) {
            return new OpenLayers.Filter({
                type: OpenLayers.Filter.Logical.OR,
                filters: [
                    new OpenLayers.Filter({
                        type: OpenLayers.Filter.Comparison.BETWEEN,
                        property: this.layerLookup[key].timeAttr,
                        lowerBoundary: OpenLayers.Date.toISOString(start),
                        upperBoundary: OpenLayers.Date.toISOString(end)
                    }),
                    new OpenLayers.Filter({
                        type: OpenLayers.Filter.Comparison.BETWEEN,
                        property: this.layerLookup[key].endTimeAttr,
                        lowerBoundary: OpenLayers.Date.toISOString(start),
                        upperBoundary: OpenLayers.Date.toISOString(end)
                    })
                ]
            });
        } else {
            return new OpenLayers.Filter({
                type: OpenLayers.Filter.Comparison.BETWEEN,
                property: this.layerLookup[key].timeAttr,
                lowerBoundary: OpenLayers.Date.toISOString(start),
                upperBoundary: OpenLayers.Date.toISOString(end)
            });
        }
    },

    /** private: method[onLoadStart]
     *
     *  When a WFS layer loads for the timeline, show a busy mask.
     */ 
    onLoadStart: function() {
        this.layerCount++;
        if (!this.busyMask) {
            this.busyMask = new Ext.LoadMask(this.bwrap, {msg: this.loadingMessage});
        }
        this.busyMask.show();
    },

    /** private: method[onLoadEnd]
     *
     *  When all WFS layers are ready, hide the busy mask.
     */
    onLoadEnd: function() {
        this.layerCount--;
        if(this.layerCount === 0) {
            this.busyMask.hide();
        }
    },

    /** private: method[createHitCountProtocol]
     *  :arg protocolOptions: ``Object``
     *  :returns: ``OpenLayers.Protocol.WFS``
     *
     *  Create a hitCount protocol based on the main WFS protocol. This will
     *  be used to see if we will get too many features to show in the timeline.
     */
    createHitCountProtocol: function(protocolOptions) {
        return new OpenLayers.Protocol.WFS(Ext.apply({
            version: "1.1.0",
            readOptions: {output: "object"},
            resultType: "hits"
        }, protocolOptions));
    },

    /** private: method[assembleFullFilter]
     *  :arg key: ``String``
     *  :returns: ``OpenLayers.Filter``
     *
     *  Combine the time filter and filter extracted from the SLD into one
     *  full filter.
     */
    assembleFullFilter: function(key) {
        var lookup = this.layerLookup[key];
        var filters = [];
        if (lookup.sldFilter !== false) {
            filters.push(lookup.sldFilter);
        }
        if (lookup.timeFilter) {
            filters.push(lookup.timeFilter);
        }
        if (lookup.clientSideFilter) {
            filters.push(lookup.clientSideFilter);
        }
        var filter = null;
        if (filters.length === 1) {
            filter = filters[0];
        } else if (filters.length > 1) {
            filter = new OpenLayers.Filter.Logical({
                type: OpenLayers.Filter.Logical.AND,
                filters: filters
            });
        }
        return filter;
    },

    /** private: method[setTimeFilter]
     *  :arg key: ``String``
     *  :arg filter: ``OpenLayers.Filter``
     *
     *  Set the time filter on the layer as a property. This will be used by the
     *  protocol when retrieving data.
     */
    setTimeFilter: function(key, filter) {
        this.layerLookup[key].timeFilter = filter;
        if (this.layerLookup[key].layer) {
            this.layerLookup[key].layer.filter = this.assembleFullFilter(key);
        }
    },
    
    /** private: method[addVectorLayer]
     *  :arg record: ``GeoExt.data.LayerRecord``
     *  :arg protocol: ``OpenLayers.Protocol``
     *  :arg schema: ``GeoExt.data.AttributeStore``
     *
     *  Create an internal vector layer which will retrieve the events for
     *  the timeline, using WFS and a BBOX strategy.
     */
    addVectorLayer: function(record, protocol, schema) {
        var key = this.getKey(record);
        var style = record.getLayer().params.STYLES;
        this.layerLookup[key].sldFilter = this.getFilterFromSLD(key, style);
        if (this.playbackTool) {
            // TODO consider putting an api method getRange on playback tool
            var range = this.playbackTool.playbackToolbar.control.animationRange;
            range = this.calculateNewRange(range);
            this.setCenterDate(this.playbackTool.playbackToolbar.control.currentValue);
            // create a PropertyIsBetween filter
            this.setTimeFilter(key, this.createTimeFilter(range, key, this.bufferFraction));
        }
        var filter = this.assembleFullFilter(key);
        var layer = new OpenLayers.Layer.Vector(key, {
            strategies: [new OpenLayers.Strategy.BBOX({
                ratio: 1.1,
                resFactor: 1,
                autoActivate: false
            })],
            filter: filter,
            protocol: protocol,
            displayInLayerSwitcher: false,
            style: {
                pointRadius: 0,
                strokeWidth: 0,
                fillOpacity: 1
            },
            visibility: false
        });
        layer.events.on({
            /*loadstart: this.onLoadStart,
            loadend: this.onLoadEnd,*/
            featuresadded: this.onFeaturesAdded.createDelegate(this, [key], 1),
            featuresremoved: this.onFeaturesRemoved,
            scope: this
        });

        var titleAttr = this.guessTitleAttribute(schema);
        Ext.applyIf(this.layerLookup[key], {
            layer: layer,
            titleAttr: titleAttr,
            hitCount: this.createHitCountProtocol(protocol.options)
        });
        this.viewer.mapPanel.map.addLayer(layer);
    },

    /** private: method[onMapMoveEnd]
     *  Registered as a listener for map moveend.
     */
    onMapMoveEnd: function() {
        this._silentMapMove !== true && this.updateTimelineEvents();
        this.filterAnnotationsByBBOX();
    },

    /** private: method[filterAnnotationsByBBOX]
     *  Makee sure only annotations show up that are in the map.
     */
    filterAnnotationsByBBOX: function() {
        if (this.featureManager && this.featureManager.featureStore) {
            var fids = [];
            this.featureManager.featureStore.each(function(record) {
                var feature = record.getFeature();
                if (feature.geometry !== null) {
                    var bounds = feature.geometry.getBounds();
                    if (!bounds.intersectsBounds(this.viewer.mapPanel.map.getExtent())) {
                        fids.push(feature.fid);
                    }
                }
            }, this);
            var filterMatcher = function(evt) {
                return (fids.indexOf(evt.getProperty('fid')) === -1);
            };
            this.setFilterMatcher(filterMatcher);
        }
    },
    
    /** private: method[updateTimelineEvents]
     *  :arg options: `Object` First arg to OpenLayers.Strategy.BBOX::update.
     *  :arg clearWhenInvisible: ``Boolean`` If true, only clear if events are
     *  outside of the visible band.
     *
     *  Load the data for the timeline. Only load the data if the total number
     *  features is below a configurable threshold.
     */
    updateTimelineEvents: function(options, clearWhenInvisible) {
        if (!this.rendered) {
            return;
        }
        var dispatchQueue = [];
        var layer, key;
        for (key in this.layerLookup) {
            layer = this.layerLookup[key].layer;
            if (this.layerLookup[key].visible && layer && layer.strategies !== null) {
                var protocol = this.layerLookup[key].hitCount;

                // a real solution would be something like:
                // http://trac.osgeo.org/openlayers/ticket/3569
                var bounds = layer.strategies[0].bounds;
                layer.strategies[0].calculateBounds();
                var filter = new OpenLayers.Filter.Spatial({
                    type: OpenLayers.Filter.Spatial.BBOX,
                    value: layer.strategies[0].bounds,
                    projection: layer.projection
                });
                layer.strategies[0].bounds = bounds;
            
                if (layer.filter) {
                    filter = new OpenLayers.Filter.Logical({
                        type: OpenLayers.Filter.Logical.AND,
                        filters: [layer.filter, filter]
                    });
                }
                // end of TODO
                protocol.filter = protocol.options.filter = filter;
                var func = function(done, storage) {
                    this.read({
                        callback: function(response) {
                            if (storage.numberOfFeatures === undefined) {
                                storage.numberOfFeatures = 0;
                            }
                            storage.numberOfFeatures += response.numberOfFeatures;
                            done();
                        }
                    });
                };
                dispatchQueue.push(func.createDelegate(protocol));
            }
        }
        gxp.util.dispatch(dispatchQueue, function(storage) {
            if (storage.numberOfFeatures <= this.maxFeatures) {
                this.timelineContainer.el.unmask(true);
                for (key in this.layerLookup) {
                    layer = this.layerLookup[key].layer;
                    if (layer && layer.strategies !== null) {
                        if (clearWhenInvisible === true) {
                            this.clearInvisibleEvents(key);
                        } else {
                            this.clearEventsForKey(key);
                        }
                        var schema = this.schemaCache[key];
                        var propertyNames = this.propertyNamesCache[key];
                        if (!propertyNames) {
                            propertyNames = [];
                            schema.each(function(r) {
                                var name = r.get("name");
                                var type = r.get("type");
                                if (!type.match(/^[^:]*:?((Multi)?(Point|Line|Polygon|Curve|Surface|Geometry))/)) {
                                    propertyNames.push(name);
                                }
                            });
                            this.propertyNamesCache[key] = propertyNames;
                        }
                        options = options || {};
                        options.propertyNames = propertyNames;
                        layer.strategies[0].activate();
                        layer.strategies[0].update(options);
                    }
                }
            } else {
                // clear the timeline and show instruction text
                for (key in this.layerLookup) {
                    layer = this.layerLookup[key].layer;
                    if (layer && layer.strategies !== null) {
                        layer.strategies[0].deactivate();
                    }
                }
                var msg;
                if (isNaN(storage.numberOfFeatures)) {
                    msg = this.errorText;
                } else {
                    var tpl = new Ext.Template(this.instructionText);
                    msg = tpl.applyTemplate({count: storage.numberOfFeatures, max: this.maxFeatures});
                }
                this.timelineContainer.el.mask(msg, '');
                this.eventSource.clear();
            }
        }, this);
    },

    /** private: method[clearEventsForKey]
     *  :arg key: ``String`` 
     *
     *  Clear the events from the timeline for a certain layer.
     */
    clearEventsForKey: function(key) {
        var iterator = this.eventSource.getAllEventIterator();
        var eventIds = [];
        while (iterator.hasNext()) {
            var evt = iterator.next();
            if (evt.getProperty('key') === key) {
                eventIds.push(evt.getID());
            }
        }
        for (var i=0, len=eventIds.length; i<len; ++i) {
            this.eventSource.remove(eventIds[i]);
        }
        this.timeline && this.timeline.layout();
    },

    /** private: method[clearInvisibleEvents]
     *  :arg key: ``String`` 
     *
     *  Clear the events from the timeline for a certain layer but only clear
     *  the events that are outside of the visible range.
     */
    clearInvisibleEvents: function(key) {
        if (this.timeline) {
            var band = this.timeline.getBand(0);
            var min = band.getMinVisibleDate();
            var max = band.getMaxVisibleDate();
            var iterator = this.eventSource.getAllEventIterator();
            var eventIds = [];
            while (iterator.hasNext()) {
                var evt = iterator.next();
                var start = evt.getProperty('start');
                var visible = start >= min && start <= max;
                if (evt.getProperty('key') === key && !visible) {
                    eventIds.push(evt.getID());
                }
            }
            for (var i=0, len=eventIds.length; i<len; ++i) {
                this.eventSource.remove(eventIds[i]);
            }
            this.timeline.layout();
        }
    },

    /** private: method[clearEventsForRange]
     *  :arg key: ``String`` 
     *  :arg range: ``Array``
     *
     *  Clear the events from the timeline for a certain layer for dates that
     *  are within the supplied range.
     */
    clearEventsForRange: function(key, range) {
        var iterator = this.eventSource.getAllEventIterator();
        var eventIds = [];
        while (iterator.hasNext()) {
            var evt = iterator.next();
            var start = evt.getProperty('start');
            // only clear if in range
            if (evt.getProperty('key') === key && start >= range[0] && start <= range[1]) {
                eventIds.push(evt.getID());
            }
        }
        for (var i=0, len=eventIds.length; i<len; ++i) {
            this.eventSource.remove(eventIds[i]);
        }
        this.timeline && this.timeline.layout();
    },

    /** private: method[clearEventsForFid]
     *  :arg key: ``String``
     *  :arg fid:  ``String``
     *
     *  Clear the events from the timeline for a certain feature.
     */
    clearEventsForFid: function(key, fid) {
        var iterator = this.eventSource.getAllEventIterator();
        var eventIds = [];
        while (iterator.hasNext()) {
            var evt = iterator.next();
            if (evt.getProperty('key') === key && evt.getProperty('fid') === fid) {
                eventIds.push(evt.getID());
            }
        }   
        for (var i=0, len=eventIds.length; i<len; ++i) {
            this.eventSource.remove(eventIds[i]);
        }
        this.timeline && this.timeline.layout();
    },

    /** private: method[onFeaturesRemoved]
     *  :arg event: ``Object`` 
     *
     *  Memory management for when features get removed.
     */
    onFeaturesRemoved: function(event) {
        // clean up
        for (var i=0, len=event.features.length; i<len; i++) {
            event.features[i].destroy();
        }
    },

    /** private: method[addFeatures]
     *  :arg key: ``String``
     *  :arg features: ``Array``
     *
     *  Add some features to the timeline.
     */    
    addFeatures: function(key, features) {
        var hasFeature = function(fid) {
            var iterator = this.eventSource.getAllEventIterator();
            while (iterator.hasNext()) {
                var evt = iterator.next();
                if (evt.getProperty('key') === key && evt.getProperty('fid') === fid) {
                    return true;
                }
            }
            return false;
        };
        var isDuration = false;
        var titleAttr = this.layerLookup[key].titleAttr;
        var timeAttr = this.layerLookup[key].timeAttr;
        var endTimeAttr = this.layerLookup[key].endTimeAttr;
        var filterAttr = this.layerLookup[key].filterAttr;
        if (endTimeAttr) {
            isDuration = true;
        }
        var num = features.length;
        var events = [];
        var attributes, str;
        for (var i=0; i<num; ++i) {
            // prevent duplicates
            if (hasFeature.call(this, features[i].fid) === false) {
                attributes = features[i].attributes;
                if (isDuration === false) {
                    events.push({
                        start: OpenLayers.Date.parse(attributes[timeAttr]),
                        title: attributes[titleAttr],
                        durationEvent: false,
                        key: key,
                        icon: this.layerLookup[key].icon,
                        fid: features[i].fid
                    });
                } else if (Ext.isBoolean(attributes[filterAttr]) ? attributes[filterAttr] : (attributes[filterAttr] === "true")) {
                    var start = attributes[timeAttr];
                    var end = attributes[endTimeAttr];
                    // end is optional
                    var durationEvent = (start != end);
                    if (!Ext.isEmpty(start)) {
                        start = parseFloat(start);
                        if (Ext.isNumber(start)) {
                            start = new Date(start*1000);
                        } else {
                            start = OpenLayers.Date.parse(start);
                        }
                    }
                    if (!Ext.isEmpty(end)) {
                        end = parseFloat(end);
                        if (Ext.isNumber(end)) {
                            end = new Date(end*1000);
                        } else {
                            end = OpenLayers.Date.parse(end);
                        }
                    }
                    if (durationEvent === false) {
                        end = undefined;
                    } else {
                        if (end == "" || end == null) {
                            // Simile does not deal with unlimited ranges, so let's
                            // take the range from the playback control
                            end = new Date(this.playbackTool.playbackToolbar.control.animationRange[1]);
                        }
                    }
                    if(start != null){
                        events.push({
                            start: start,
                            end: end,
                            icon: this.layerLookup[key].icon,
                            title: attributes[titleAttr],
                            durationEvent: durationEvent,
                            key: key,
                            fid: features[i].fid
                        });
                    }
                }
            }
        }       
        var feed = {
            dateTimeFormat: "javascriptnative", //"iso8601",
            events: events
        };
        // do not use a real URL here, since this will mess up relative URLs
        this.eventSource.loadJSON(feed, "mapstory.org");
    },

    /** private: method[onFeaturesAdded]
     *  :arg event: ``Object``
     *  :arg key: ``String``
     *
     *  When features get added to the vector layer, add them to the timeline.
     */
    onFeaturesAdded: function(event, key) {
        var features = event.features;
        this.addFeatures(key, features);
    },

    /** private: method[onResize]
     *  Private method called after the panel has been resized.
     */
    onResize: function() {
        gxp.TimelinePanel.superclass.onResize.apply(this, arguments);
        this.timeline && this.timeline.layout();
    },

    /** private: method[beforeDestroy]
     *  Cleanup.
     */
    beforeDestroy : function(){
        gxp.TimelinePanel.superclass.beforeDestroy.call(this);
        for (var key in this.layerLookup) {
            var layer = this.layerLookup[key].layer;
            if (layer) {
                layer.events.un({
                    loadstart: this.onLoadStart,
                    loadend: this.onLoadEnd,
                    featuresremoved: this.onFeaturesRemoved,
                    scope: this
                });
                layer.destroy();
            }
        }
        this.annotationsRecord = null;
        this.annotationsLayer = null;
        this.destroyPopup();
        this.unbindViewer();
        this.unbindFeatureEditor();
        this.unbindPlaybackTool();
        if (this.rendered){
            Ext.destroy(this.busyMask);
        }
        this.eventSource = null;
        if (this.timeline) {
            this.timeline.dispose();
            this.timeline = null;
        }
        this.busyMask = null;
    },

    /** api: method[getState]
     *  :returns {Object} - user configured settings
     *  
     *  Widget specific implementation of the getState function
     */
    getState: function() {
        var result = {
            layerLookup: {}
        };
        for (var key in this.layerLookup) {
            var info = this.layerLookup[key];
            result.layerLookup[key] = {
                titleAttr: info.titleAttr,
                timeAttr: info.timeAttr,
                endTimeAttr: info.endTimeAttr,
                visible: info.visible,
                clientSideFilter: info.clientSideFilter
            };
        }
        return result;
    }

});

/** api: xtype = gxp_timelinepanel */
Ext.reg("gxp_timelinepanel", gxp.TimelinePanel);<|MERGE_RESOLUTION|>--- conflicted
+++ resolved
@@ -723,11 +723,7 @@
         if (action !== Ext.data.Api.actions.destroy) {
             this.addFeatures(key, features);
         }
-<<<<<<< HEAD
-        this.showAnnotations();
-=======
         this.showAnnotations(this.playbackTool.playbackToolbar.control.currentValue);
->>>>>>> 9f51b43c
     },
 
     /**
