--- conflicted
+++ resolved
@@ -1,556 +1,548 @@
-/**
- * Copyright (c) 2008-2011 The Open Planning Project
- * 
- * Published under the GPL license.
- * See https://github.com/opengeo/gxp/raw/master/license.txt for the full text
- * of the license.
- */
-
-//TODO remove the WMSStylesDialog and GeoServerStyleWriter includes
-/**
- * @include widgets/WMSStylesDialog.js
- * @include plugins/GeoServerStyleWriter.js
- * @include GeoExt/widgets/LayerOpacitySlider.js
-<<<<<<< HEAD
- * @include OpenLayers/Format/CQL.js
-=======
- * @require OpenLayers/Format/CQL.js
- * @require widgets/FilterBuilder.js
->>>>>>> f82aae67
- */
-
-/** api: (define)
- *  module = gxp
- *  class = WMSLayerPanel
- *  base_link = `Ext.TabPanel <http://extjs.com/deploy/dev/docs/?class=Ext.TabPanel>`_
- */
-Ext.namespace("gxp");
-
-/** api: constructor
- *  .. class:: WMSLayerPanel(config)
- *   
- *      Create a dialog for setting WMS layer properties like title, abstract,
- *      opacity, transparency and image format.
- */
-gxp.WMSLayerPanel = Ext.extend(Ext.TabPanel, {
-    
-    /** api: config[layerRecord]
-     *  ``GeoExt.data.LayerRecord``
-     *  Show properties for this layer record.
-     */
-    layerRecord: null,
-
-    /** api: config[source]
-     *  ``gxp.plugins.LayerSource``
-     *  Source for the layer. Optional. If not provided, ``sameOriginStyling``
-     *  will be ignored.
-     */
-    source: null,
-    
-    /** api: config[styling]
-     *  ``Boolean``
-     *  Show a "Styles" tab. Default is true.
-     */
-    styling: true,
-    
-    /** api: config[sameOriginStyling]
-     *  ``Boolean``
-     *  Only allow editing of styles for layers whose sources have a URL that
-     *  matches the origin of this application.  It is strongly discouraged to 
-     *  do styling through the proxy as all authorization headers and cookies 
-     *  are shared with all remotesources.  Default is ``true``.
-     */
-    sameOriginStyling: true,
-
-    /** api: config[rasterStyling]
-     *  ``Boolean`` If set to true, single-band raster styling will be
-     *  supported.  Default is ``false``.
-     */
-    rasterStyling: false,
-
-    /** private: property[transparent]
-     *  ``Boolean``
-     *  Used to store the previous state of the transparent checkbox before
-     *  changing the image format to jpeg (and automagically changing
-     *  the checkbox to disabled and unchecked).
-     */
-    transparent: null,
-    
-    /** private: property[editableStyles]
-     *  ``Boolean``
-     */
-    editableStyles: false,
-    
-    /** api: config[activeTab]
-     *  ``String or Number``
-     *  A string id or the numeric index of the tab that should be initially
-     *  activated on render.  Defaults to ``0``.
-     */
-    activeTab: 0,
-    
-    /** api: config[border]
-     *  ``Boolean``
-     *  Display a border around the panel.  Defaults to ``false``.
-     */
-    border: false,
-    
-    /** api: config[imageFormats]
-     *  ``RegEx`` Regular expression used to test browser friendly formats for
-     *  GetMap requests.  The formats displayed will those from the record that
-     *  match this expression.  Default is ``/png|gif|jpe?g/i``.
-     */
-    imageFormats: /png|gif|jpe?g/i,
-    
-    /** i18n */
-    aboutText: "About",
-    titleText: "Title",
-    nameText: "Name",
-    descriptionText: "Description",
-    displayText: "Display",
-    opacityText: "Opacity",
-    formatText: "Tile format",
-    infoFormatText: "Info format",
-    infoFormatEmptyText: "Select a format",
-    transparentText: "Transparent",
-    cacheText: "Caching",
-    cacheFieldText: "Use cached tiles",
-    stylesText: "Styles",
-    displayOptionsText: "Display options",
-    queryText: "Limit with filters",
-    scaleText: "Limit by scale",
-    minScaleText: "Min scale",
-    maxScaleText: "Max scale",
-
-    initComponent: function() {
-        this.cqlFormat = new OpenLayers.Format.CQL();
-        if (this.source) {
-            this.source.getSchema(this.layerRecord, function(attributeStore) {
-                if (attributeStore !== false) {
-                    var filter = this.layerRecord.getLayer().params.CQL_FILTER;
-                    this.filterBuilder = new gxp.FilterBuilder({
-                        filter: filter && this.cqlFormat.read(filter),
-                        allowGroups: false,
-                        allowCQL: true,
-                        listeners: {
-                            change: function(builder) {
-                                var filter = builder.getFilter();
-                                var cql = null;
-                                if (filter !== false) {
-                                    cql = this.cqlFormat.write(filter);
-                                }
-                                this.layerRecord.getLayer().mergeNewParams({
-                                    CQL_FILTER: cql
-                                });
-                            },
-                            scope: this
-                        },
-                        attributes: attributeStore
-                    });
-                    this.filterFieldset.add(this.filterBuilder);
-                    this.filterFieldset.doLayout();
-                }
-            }, this);
-        }
-        this.addEvents(
-            /** api: event[change]
-             *  Fires when the ``layerRecord`` is changed using this dialog.
-             */
-            "change"
-        );
-        this.items = [
-            this.createAboutPanel(),
-            this.createDisplayPanel()
-        ];
-
-        // only add the Styles panel if we know for sure that we have styles
-        if (this.styling && gxp.WMSStylesDialog && this.layerRecord.get("styles")) {
-            // TODO: revisit this
-            var url = this.layerRecord.get("restUrl");
-            if (!url) {
-                url = (this.source || this.layerRecord.get("layer")).url.split(
-                    "?").shift().replace(/\/(wms|ows)\/?$/, "/rest");
-            }
-            if (this.sameOriginStyling) {
-                // this could be made more robust
-                // for now, only style for sources with relative url
-                this.editableStyles = url.charAt(0) === "/";
-            } else {
-                this.editableStyles = true;
-            }
-            this.items.push(this.createStylesPanel(url));
-        }
-
-        gxp.WMSLayerPanel.superclass.initComponent.call(this);
-    },
-
-    /** private: method[createStylesPanel]
-     *  :arg url: ``String`` url to save styles to
-     *
-     *  Creates the Styles panel.
-     */
-    createStylesPanel: function(url) {
-        var config = gxp.WMSStylesDialog.createGeoServerStylerConfig(
-            this.layerRecord, url
-        );
-        if (this.rasterStyling === true) {
-            config.plugins.push({
-                ptype: "gxp_wmsrasterstylesdialog"
-            });
-        }
-        return Ext.apply(config, {
-            title: this.stylesText,
-            style: "padding: 10px",
-            editable: false,
-            listeners: Ext.apply(config.listeners, {
-                "beforerender": {
-                    fn: function(cmp) {
-                        var render = !this.editableStyles;
-                        if (!render) {
-                            if (typeof this.authorized == 'boolean') {
-                                cmp.editable = this.authorized;
-                                cmp.ownerCt.doLayout();
-                            } else {
-                                Ext.Ajax.request({
-                                    method: "PUT",
-                                    url: url + "/styles",
-                                    callback: function(options, success, response) {
-                                        // we expect a 405 error code here if we are dealing with
-                                        // GeoServer and have write access. Otherwise we will
-                                        // create the panel in readonly mode.
-                                        cmp.editable = (response.status == 405);
-                                        cmp.ownerCt.doLayout();
-                                    }
-                                });
-                            }
-                        }
-                        return render;
-                    },
-                    scope: this,
-                    single: true
-                }
-            })
-        });
-    },
-    
-    /** private: method[createAboutPanel]
-     *  Creates the about panel.
-     */
-    createAboutPanel: function() {
-        return {
-            title: this.aboutText,
-            style: {"padding": "10px"},
-            defaults: {
-                border: false
-            },
-            items: [{
-                layout: "form",
-                labelWidth: 70,
-                items: [{
-                    xtype: "textfield",
-                    fieldLabel: this.titleText,
-                    anchor: "99%",
-                    value: this.layerRecord.get("title"),
-                    listeners: {
-                        change: function(field) {
-                            this.layerRecord.set("title", field.getValue());
-                            //TODO revisit when discussion on
-                            // http://trac.geoext.org/ticket/110 is complete
-                            this.layerRecord.commit();
-                            this.fireEvent("change");
-                        },
-                        scope: this
-                    }
-                }, {
-                    xtype: "textfield",
-                    fieldLabel: this.nameText,
-                    anchor: "99%",
-                    value: this.layerRecord.get("name"),
-                    readOnly: true
-                }]
-            }, {
-                layout: "form",
-                labelAlign: "top",
-                items: [{
-                    xtype: "textarea",
-                    fieldLabel: this.descriptionText,
-                    grow: true,
-                    growMax: 150,
-                    anchor: "99%",
-                    value: this.layerRecord.get("abstract"),
-                    readOnly: true
-                }]
-            }]
-        };
-    },
-
-    /** private: method[onFormatChange]
-     *  Handler for when the image format is changed.
-     */
-    onFormatChange: function(combo) {
-        var layer = this.layerRecord.getLayer();
-        var format = combo.getValue();
-        layer.mergeNewParams({
-            format: format
-        });
-        var cb = this.transparentCb;
-        if (format == "image/jpeg") {
-            this.transparent = cb.getValue();
-            cb.setValue(false);
-        } else if (this.transparent !== null) {
-            cb.setValue(this.transparent);
-            this.transparent = null;
-        }
-        cb.setDisabled(format == "image/jpeg");
-        this.fireEvent("change");
-    },
-
-    /** private: method[addScaleOptions]
-     *  :arg layer: ``OpenLayers.Layer.WMS``
-     *  :arg options: ``Object``
-     *
-     *  Apply the scale options to the layer and redraw.
-     */
-    addScaleOptions: function(layer, options) {
-        // work around for https://github.com/openlayers/openlayers/issues/407
-        layer.alwaysInRange = null;
-        layer.addOptions(options);
-        layer.display();
-        layer.redraw();
-    },
-    
-    /** private: method[createDisplayPanel]
-     *  Creates the display panel.
-     */
-    createDisplayPanel: function() {
-        var record = this.layerRecord;
-        var layer = record.getLayer();
-        var opacity = layer.opacity;
-        if(opacity == null) {
-            opacity = 1;
-        }
-        var formats = [];
-        var currentFormat = layer.params["FORMAT"].toLowerCase();
-        Ext.each(record.get("formats"), function(format) {
-            if(this.imageFormats.test(format)) {
-                formats.push(format.toLowerCase());
-            }
-        }, this);
-        if(formats.indexOf(currentFormat) === -1) {
-            formats.push(currentFormat);
-        }
-        var transparent = layer.params["TRANSPARENT"];
-        transparent = (transparent === "true" || transparent === true);
-
-        return {
-            title: this.displayText,
-            layout: 'form',
-            style: {"padding": "10px"},
-            defaults: {
-                labelWidth: 70
-            },
-            items: [{
-                xtype: "fieldset",
-                title: this.displayOptionsText,
-                items: [{
-                    xtype: "gx_opacityslider",
-                    name: "opacity",
-                    anchor: "99%",
-                    isFormField: true,
-                    fieldLabel: this.opacityText,
-                    listeners: {
-                        change: function() {
-                            this.fireEvent("change");
-                        },
-                        scope: this
-                    },
-                    layer: this.layerRecord
-                }, {
-                    xtype: "compositefield",
-                    fieldLabel: this.formatText,
-                    anchor: "99%",
-                    items: [{
-                        xtype: "combo",
-                        width: 90,
-                        listWidth: 150,
-                        store: formats,
-                        value: currentFormat,
-                        mode: "local",
-                        triggerAction: "all",
-                        editable: false,
-                        listeners: {
-                            select: this.onFormatChange,
-                            scope: this
-                        }
-                    }, {
-                        xtype: "checkbox",
-                        ref: '../../../transparentCb',
-                        checked: transparent,
-                        listeners: {
-                            check: function(checkbox, checked) {
-                                layer.mergeNewParams({
-                                    transparent: checked ? "true" : "false"
-                                });
-                                 this.fireEvent("change");
-                            },
-                            scope: this
-                        }
-                    }, {
-                        xtype: "label",
-                        cls: "gxp-layerproperties-label",
-                        text: this.transparentText
-                    }]
-                }, {
-                    xtype: "compositefield",
-                    anchor: "99%",
-                    hidden: this.layerRecord.get("layer").params.TILED == null,
-                    fieldLabel: this.cacheText,
-                    items: [{
-                        xtype: "checkbox",
-                        checked: (this.layerRecord.get("layer").params.TILED === true),
-                        listeners: {
-                            check: function(checkbox, checked) {
-                                var layer = this.layerRecord.get("layer");
-                                layer.mergeNewParams({
-                                    TILED: checked
-                                });
-                                this.fireEvent("change");
-                            },
-                            scope: this
-                        }
-                    }, {
-                        xtype: "label",
-                        cls: "gxp-layerproperties-label",
-                        text: this.cacheFieldText
-                    }]
-                }, {
-                    xtype: "combo",
-                    fieldLabel: this.infoFormatText,
-                    emptyText: this.infoFormatEmptyText,
-                    store: record.get("infoFormats"),
-                    value: record.get("infoFormat"),
-                    hidden: (record.get("infoFormats") === undefined),
-                    mode: 'local',
-                    listWidth: 150,
-                    triggerAction: "all",
-                    editable: false,
-                    anchor: "99%", 
-                    listeners: {
-                        select: function(combo) {
-                            var infoFormat = combo.getValue();
-                            record.set("infoFormat", infoFormat);
-                            this.fireEvent("change");
-                        }
-                    }, 
-                    scope: this
-                }]
-            }, {
-                xtype: "fieldset",
-                title: this.queryText,
-                hideLabels: true,
-                ref: "../filterFieldset",
-                listeners: {
-                    expand: function() {
-                        this.layerRecord.getLayer().mergeNewParams({CQL_FILTER: this.cqlFilter});
-                    },
-                    collapse: function() {
-                        this.cqlFilter = this.layerRecord.getLayer().params.CQL_FILTER;
-                        this.layerRecord.getLayer().mergeNewParams({CQL_FILTER: null});
-                    },
-                    scope: this
-                },
-                hidden: this.source === null,
-<<<<<<< HEAD
-                checkboxToggle: true
-=======
-                checkboxToggle: true,
-                items: [{
-                    xtype: "textarea",
-                    value: this.layerRecord.getLayer().params.CQL_FILTER,
-                    grow: true,
-                    anchor: '99%',
-                    width: '100%',
-                    growMax: 100,
-                    ref: "../../cqlField",
-                    hidden: true
-                }],
-                buttons: [{
-                    ref: "../../../cqlToolbar",
-                    hidden: true,
-                    text: this.switchToFilterBuilderText,
-                    handler: this.switchToFilterBuilder,
-                    scope: this
-                }]
->>>>>>> f82aae67
-            }, {
-                xtype: "fieldset",
-                title: this.scaleText,
-                listeners: {
-                    expand: function() {
-                        var layer = this.layerRecord.getLayer();
-                        if (this.minScale !== undefined || this.maxScale !== undefined) {
-                            this.addScaleOptions(layer, {minScale: this.maxScale, maxScale: this.minScale});
-                        }
-                    },
-                    collapse: function() {
-                        var layer = this.layerRecord.getLayer();
-                        this.minScale = layer.options.maxScale;
-                        this.maxScale = layer.options.minScale;
-                        this.addScaleOptions(layer, {minScale: null, maxScale: null});
-                    },
-                    scope: this
-                },
-                checkboxToggle: true,
-                items: [{
-                    xtype: "compositefield",
-                    fieldLabel: this.minScaleText,
-                    items: [{
-                        xtype: "label",
-                        text: "1:",
-                        cls: "gxp-layerproperties-label"
-                    }, {
-                        xtype: "numberfield",
-                        anchor: '99%',
-                        width: '85%',
-                        listeners: {
-                            'change': function(field) {
-                                var options = {
-                                    maxScale: parseInt(field.getValue())
-                                };
-                                var layer = this.layerRecord.getLayer();
-                                this.addScaleOptions(layer, options);
-                            },
-                            scope: this
-                        },
-                        value: this.layerRecord.getLayer().options.maxScale
-                    }]
-                }, {
-                    xtype: "compositefield",
-                    fieldLabel: this.maxScaleText,
-                    items: [{
-                        xtype: "label",
-                        text: "1:",
-                        cls: "gxp-layerproperties-label"
-                    }, {
-                        xtype: "numberfield",
-                        anchor: '99%',
-                        width: '85%',
-                        listeners: {
-                            'change': function(field) {
-                                var options = {
-                                    minScale: parseInt(field.getValue())
-                                };
-                                var layer = this.layerRecord.getLayer();
-                                this.addScaleOptions(layer, options);
-                            },
-                            scope: this
-                        },
-                        value: this.layerRecord.getLayer().options.minScale
-                    }]
-                }]
-            }]
-        };
-    }    
-
-});
-
-Ext.reg('gxp_wmslayerpanel', gxp.WMSLayerPanel); 
+/**
+ * Copyright (c) 2008-2011 The Open Planning Project
+ * 
+ * Published under the GPL license.
+ * See https://github.com/opengeo/gxp/raw/master/license.txt for the full text
+ * of the license.
+ */
+
+//TODO remove the WMSStylesDialog and GeoServerStyleWriter includes
+/**
+ * @include widgets/WMSStylesDialog.js
+ * @include plugins/GeoServerStyleWriter.js
+ * @include GeoExt/widgets/LayerOpacitySlider.js
+ * @require OpenLayers/Format/CQL.js
+ * @require widgets/FilterBuilder.js
+ */
+
+/** api: (define)
+ *  module = gxp
+ *  class = WMSLayerPanel
+ *  base_link = `Ext.TabPanel <http://extjs.com/deploy/dev/docs/?class=Ext.TabPanel>`_
+ */
+Ext.namespace("gxp");
+
+/** api: constructor
+ *  .. class:: WMSLayerPanel(config)
+ *   
+ *      Create a dialog for setting WMS layer properties like title, abstract,
+ *      opacity, transparency and image format.
+ */
+gxp.WMSLayerPanel = Ext.extend(Ext.TabPanel, {
+    
+    /** api: config[layerRecord]
+     *  ``GeoExt.data.LayerRecord``
+     *  Show properties for this layer record.
+     */
+    layerRecord: null,
+
+    /** api: config[source]
+     *  ``gxp.plugins.LayerSource``
+     *  Source for the layer. Optional. If not provided, ``sameOriginStyling``
+     *  will be ignored.
+     */
+    source: null,
+    
+    /** api: config[styling]
+     *  ``Boolean``
+     *  Show a "Styles" tab. Default is true.
+     */
+    styling: true,
+    
+    /** api: config[sameOriginStyling]
+     *  ``Boolean``
+     *  Only allow editing of styles for layers whose sources have a URL that
+     *  matches the origin of this application.  It is strongly discouraged to 
+     *  do styling through the proxy as all authorization headers and cookies 
+     *  are shared with all remotesources.  Default is ``true``.
+     */
+    sameOriginStyling: true,
+
+    /** api: config[rasterStyling]
+     *  ``Boolean`` If set to true, single-band raster styling will be
+     *  supported.  Default is ``false``.
+     */
+    rasterStyling: false,
+
+    /** private: property[transparent]
+     *  ``Boolean``
+     *  Used to store the previous state of the transparent checkbox before
+     *  changing the image format to jpeg (and automagically changing
+     *  the checkbox to disabled and unchecked).
+     */
+    transparent: null,
+    
+    /** private: property[editableStyles]
+     *  ``Boolean``
+     */
+    editableStyles: false,
+    
+    /** api: config[activeTab]
+     *  ``String or Number``
+     *  A string id or the numeric index of the tab that should be initially
+     *  activated on render.  Defaults to ``0``.
+     */
+    activeTab: 0,
+    
+    /** api: config[border]
+     *  ``Boolean``
+     *  Display a border around the panel.  Defaults to ``false``.
+     */
+    border: false,
+    
+    /** api: config[imageFormats]
+     *  ``RegEx`` Regular expression used to test browser friendly formats for
+     *  GetMap requests.  The formats displayed will those from the record that
+     *  match this expression.  Default is ``/png|gif|jpe?g/i``.
+     */
+    imageFormats: /png|gif|jpe?g/i,
+    
+    /** i18n */
+    aboutText: "About",
+    titleText: "Title",
+    nameText: "Name",
+    descriptionText: "Description",
+    displayText: "Display",
+    opacityText: "Opacity",
+    formatText: "Tile format",
+    infoFormatText: "Info format",
+    infoFormatEmptyText: "Select a format",
+    transparentText: "Transparent",
+    cacheText: "Caching",
+    cacheFieldText: "Use cached tiles",
+    stylesText: "Styles",
+    displayOptionsText: "Display options",
+    queryText: "Limit with filters",
+    scaleText: "Limit by scale",
+    minScaleText: "Min scale",
+    maxScaleText: "Max scale",
+
+    initComponent: function() {
+        this.cqlFormat = new OpenLayers.Format.CQL();
+        if (this.source) {
+            this.source.getSchema(this.layerRecord, function(attributeStore) {
+                if (attributeStore !== false) {
+                    var filter = this.layerRecord.getLayer().params.CQL_FILTER;
+                    this.filterBuilder = new gxp.FilterBuilder({
+                        filter: filter && this.cqlFormat.read(filter),
+                        allowGroups: false,
+                        allowCQL: true,
+                        listeners: {
+                            change: function(builder) {
+                                var filter = builder.getFilter();
+                                var cql = null;
+                                if (filter !== false) {
+                                    cql = this.cqlFormat.write(filter);
+                                }
+                                this.layerRecord.getLayer().mergeNewParams({
+                                    CQL_FILTER: cql
+                                });
+                            },
+                            scope: this
+                        },
+                        attributes: attributeStore
+                    });
+                    this.filterFieldset.add(this.filterBuilder);
+                    this.filterFieldset.doLayout();
+                }
+            }, this);
+        }
+        this.addEvents(
+            /** api: event[change]
+             *  Fires when the ``layerRecord`` is changed using this dialog.
+             */
+            "change"
+        );
+        this.items = [
+            this.createAboutPanel(),
+            this.createDisplayPanel()
+        ];
+
+        // only add the Styles panel if we know for sure that we have styles
+        if (this.styling && gxp.WMSStylesDialog && this.layerRecord.get("styles")) {
+            // TODO: revisit this
+            var url = this.layerRecord.get("restUrl");
+            if (!url) {
+                url = (this.source || this.layerRecord.get("layer")).url.split(
+                    "?").shift().replace(/\/(wms|ows)\/?$/, "/rest");
+            }
+            if (this.sameOriginStyling) {
+                // this could be made more robust
+                // for now, only style for sources with relative url
+                this.editableStyles = url.charAt(0) === "/";
+            } else {
+                this.editableStyles = true;
+            }
+            this.items.push(this.createStylesPanel(url));
+        }
+
+        gxp.WMSLayerPanel.superclass.initComponent.call(this);
+    },
+
+    /** private: method[createStylesPanel]
+     *  :arg url: ``String`` url to save styles to
+     *
+     *  Creates the Styles panel.
+     */
+    createStylesPanel: function(url) {
+        var config = gxp.WMSStylesDialog.createGeoServerStylerConfig(
+            this.layerRecord, url
+        );
+        if (this.rasterStyling === true) {
+            config.plugins.push({
+                ptype: "gxp_wmsrasterstylesdialog"
+            });
+        }
+        return Ext.apply(config, {
+            title: this.stylesText,
+            style: "padding: 10px",
+            editable: false,
+            listeners: Ext.apply(config.listeners, {
+                "beforerender": {
+                    fn: function(cmp) {
+                        var render = !this.editableStyles;
+                        if (!render) {
+                            if (typeof this.authorized == 'boolean') {
+                                cmp.editable = this.authorized;
+                                cmp.ownerCt.doLayout();
+                            } else {
+                                Ext.Ajax.request({
+                                    method: "PUT",
+                                    url: url + "/styles",
+                                    callback: function(options, success, response) {
+                                        // we expect a 405 error code here if we are dealing with
+                                        // GeoServer and have write access. Otherwise we will
+                                        // create the panel in readonly mode.
+                                        cmp.editable = (response.status == 405);
+                                        cmp.ownerCt.doLayout();
+                                    }
+                                });
+                            }
+                        }
+                        return render;
+                    },
+                    scope: this,
+                    single: true
+                }
+            })
+        });
+    },
+    
+    /** private: method[createAboutPanel]
+     *  Creates the about panel.
+     */
+    createAboutPanel: function() {
+        return {
+            title: this.aboutText,
+            style: {"padding": "10px"},
+            defaults: {
+                border: false
+            },
+            items: [{
+                layout: "form",
+                labelWidth: 70,
+                items: [{
+                    xtype: "textfield",
+                    fieldLabel: this.titleText,
+                    anchor: "99%",
+                    value: this.layerRecord.get("title"),
+                    listeners: {
+                        change: function(field) {
+                            this.layerRecord.set("title", field.getValue());
+                            //TODO revisit when discussion on
+                            // http://trac.geoext.org/ticket/110 is complete
+                            this.layerRecord.commit();
+                            this.fireEvent("change");
+                        },
+                        scope: this
+                    }
+                }, {
+                    xtype: "textfield",
+                    fieldLabel: this.nameText,
+                    anchor: "99%",
+                    value: this.layerRecord.get("name"),
+                    readOnly: true
+                }]
+            }, {
+                layout: "form",
+                labelAlign: "top",
+                items: [{
+                    xtype: "textarea",
+                    fieldLabel: this.descriptionText,
+                    grow: true,
+                    growMax: 150,
+                    anchor: "99%",
+                    value: this.layerRecord.get("abstract"),
+                    readOnly: true
+                }]
+            }]
+        };
+    },
+
+    /** private: method[onFormatChange]
+     *  Handler for when the image format is changed.
+     */
+    onFormatChange: function(combo) {
+        var layer = this.layerRecord.getLayer();
+        var format = combo.getValue();
+        layer.mergeNewParams({
+            format: format
+        });
+        var cb = this.transparentCb;
+        if (format == "image/jpeg") {
+            this.transparent = cb.getValue();
+            cb.setValue(false);
+        } else if (this.transparent !== null) {
+            cb.setValue(this.transparent);
+            this.transparent = null;
+        }
+        cb.setDisabled(format == "image/jpeg");
+        this.fireEvent("change");
+    },
+
+    /** private: method[addScaleOptions]
+     *  :arg layer: ``OpenLayers.Layer.WMS``
+     *  :arg options: ``Object``
+     *
+     *  Apply the scale options to the layer and redraw.
+     */
+    addScaleOptions: function(layer, options) {
+        // work around for https://github.com/openlayers/openlayers/issues/407
+        layer.alwaysInRange = null;
+        layer.addOptions(options);
+        layer.display();
+        layer.redraw();
+    },
+    
+    /** private: method[createDisplayPanel]
+     *  Creates the display panel.
+     */
+    createDisplayPanel: function() {
+        var record = this.layerRecord;
+        var layer = record.getLayer();
+        var opacity = layer.opacity;
+        if(opacity == null) {
+            opacity = 1;
+        }
+        var formats = [];
+        var currentFormat = layer.params["FORMAT"].toLowerCase();
+        Ext.each(record.get("formats"), function(format) {
+            if(this.imageFormats.test(format)) {
+                formats.push(format.toLowerCase());
+            }
+        }, this);
+        if(formats.indexOf(currentFormat) === -1) {
+            formats.push(currentFormat);
+        }
+        var transparent = layer.params["TRANSPARENT"];
+        transparent = (transparent === "true" || transparent === true);
+
+        return {
+            title: this.displayText,
+            layout: 'form',
+            style: {"padding": "10px"},
+            defaults: {
+                labelWidth: 70
+            },
+            items: [{
+                xtype: "fieldset",
+                title: this.displayOptionsText,
+                items: [{
+                    xtype: "gx_opacityslider",
+                    name: "opacity",
+                    anchor: "99%",
+                    isFormField: true,
+                    fieldLabel: this.opacityText,
+                    listeners: {
+                        change: function() {
+                            this.fireEvent("change");
+                        },
+                        scope: this
+                    },
+                    layer: this.layerRecord
+                }, {
+                    xtype: "compositefield",
+                    fieldLabel: this.formatText,
+                    anchor: "99%",
+                    items: [{
+                        xtype: "combo",
+                        width: 90,
+                        listWidth: 150,
+                        store: formats,
+                        value: currentFormat,
+                        mode: "local",
+                        triggerAction: "all",
+                        editable: false,
+                        listeners: {
+                            select: this.onFormatChange,
+                            scope: this
+                        }
+                    }, {
+                        xtype: "checkbox",
+                        ref: '../../../transparentCb',
+                        checked: transparent,
+                        listeners: {
+                            check: function(checkbox, checked) {
+                                layer.mergeNewParams({
+                                    transparent: checked ? "true" : "false"
+                                });
+                                 this.fireEvent("change");
+                            },
+                            scope: this
+                        }
+                    }, {
+                        xtype: "label",
+                        cls: "gxp-layerproperties-label",
+                        text: this.transparentText
+                    }]
+                }, {
+                    xtype: "compositefield",
+                    anchor: "99%",
+                    hidden: this.layerRecord.get("layer").params.TILED == null,
+                    fieldLabel: this.cacheText,
+                    items: [{
+                        xtype: "checkbox",
+                        checked: (this.layerRecord.get("layer").params.TILED === true),
+                        listeners: {
+                            check: function(checkbox, checked) {
+                                var layer = this.layerRecord.get("layer");
+                                layer.mergeNewParams({
+                                    TILED: checked
+                                });
+                                this.fireEvent("change");
+                            },
+                            scope: this
+                        }
+                    }, {
+                        xtype: "label",
+                        cls: "gxp-layerproperties-label",
+                        text: this.cacheFieldText
+                    }]
+                }, {
+                    xtype: "combo",
+                    fieldLabel: this.infoFormatText,
+                    emptyText: this.infoFormatEmptyText,
+                    store: record.get("infoFormats"),
+                    value: record.get("infoFormat"),
+                    hidden: (record.get("infoFormats") === undefined),
+                    mode: 'local',
+                    listWidth: 150,
+                    triggerAction: "all",
+                    editable: false,
+                    anchor: "99%", 
+                    listeners: {
+                        select: function(combo) {
+                            var infoFormat = combo.getValue();
+                            record.set("infoFormat", infoFormat);
+                            this.fireEvent("change");
+                        }
+                    }, 
+                    scope: this
+                }]
+            }, {
+                xtype: "fieldset",
+                title: this.queryText,
+                hideLabels: true,
+                ref: "../filterFieldset",
+                listeners: {
+                    expand: function() {
+                        this.layerRecord.getLayer().mergeNewParams({CQL_FILTER: this.cqlFilter});
+                    },
+                    collapse: function() {
+                        this.cqlFilter = this.layerRecord.getLayer().params.CQL_FILTER;
+                        this.layerRecord.getLayer().mergeNewParams({CQL_FILTER: null});
+                    },
+                    scope: this
+                },
+                hidden: this.source === null,
+                checkboxToggle: true,
+                items: [{
+                    xtype: "textarea",
+                    value: this.layerRecord.getLayer().params.CQL_FILTER,
+                    grow: true,
+                    anchor: '99%',
+                    width: '100%',
+                    growMax: 100,
+                    ref: "../../cqlField",
+                    hidden: true
+                }],
+                buttons: [{
+                    ref: "../../../cqlToolbar",
+                    hidden: true,
+                    text: this.switchToFilterBuilderText,
+                    handler: this.switchToFilterBuilder,
+                    scope: this
+                }]
+            }, {
+                xtype: "fieldset",
+                title: this.scaleText,
+                listeners: {
+                    expand: function() {
+                        var layer = this.layerRecord.getLayer();
+                        if (this.minScale !== undefined || this.maxScale !== undefined) {
+                            this.addScaleOptions(layer, {minScale: this.maxScale, maxScale: this.minScale});
+                        }
+                    },
+                    collapse: function() {
+                        var layer = this.layerRecord.getLayer();
+                        this.minScale = layer.options.maxScale;
+                        this.maxScale = layer.options.minScale;
+                        this.addScaleOptions(layer, {minScale: null, maxScale: null});
+                    },
+                    scope: this
+                },
+                checkboxToggle: true,
+                items: [{
+                    xtype: "compositefield",
+                    fieldLabel: this.minScaleText,
+                    items: [{
+                        xtype: "label",
+                        text: "1:",
+                        cls: "gxp-layerproperties-label"
+                    }, {
+                        xtype: "numberfield",
+                        anchor: '99%',
+                        width: '85%',
+                        listeners: {
+                            'change': function(field) {
+                                var options = {
+                                    maxScale: parseInt(field.getValue())
+                                };
+                                var layer = this.layerRecord.getLayer();
+                                this.addScaleOptions(layer, options);
+                            },
+                            scope: this
+                        },
+                        value: this.layerRecord.getLayer().options.maxScale
+                    }]
+                }, {
+                    xtype: "compositefield",
+                    fieldLabel: this.maxScaleText,
+                    items: [{
+                        xtype: "label",
+                        text: "1:",
+                        cls: "gxp-layerproperties-label"
+                    }, {
+                        xtype: "numberfield",
+                        anchor: '99%',
+                        width: '85%',
+                        listeners: {
+                            'change': function(field) {
+                                var options = {
+                                    minScale: parseInt(field.getValue())
+                                };
+                                var layer = this.layerRecord.getLayer();
+                                this.addScaleOptions(layer, options);
+                            },
+                            scope: this
+                        },
+                        value: this.layerRecord.getLayer().options.minScale
+                    }]
+                }]
+            }]
+        };
+    }    
+
+});
+
+Ext.reg('gxp_wmslayerpanel', gxp.WMSLayerPanel); 