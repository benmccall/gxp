/**
 * Copyright (c) 2008-2011 The Open Planning Project
 * 
 * Published under the GPL license.
 * See https://github.com/opengeo/gxp/raw/master/license.txt for the full text
 * of the license.
 */

/**
 * @require util.js
 * @require widgets/RulePanel.js
 * @require widgets/StylePropertiesDialog.js
 * @require OpenLayers/Renderer.js
 * @require OpenLayers/Style2.js
 * @require OpenLayers/Format/SLD/v1_0_0_GeoServer.js
 * @require GeoExt/data/AttributeStore.js
 * @require GeoExt/widgets/WMSLegend.js
 * @require GeoExt/widgets/VectorLegend.js
 */

/** api: (define)
 *  module = gxp
 *  class = WMSStylesDialog
 *  base_link = `Ext.Container <http://extjs.com/deploy/dev/docs/?class=Ext.Container>`_
 */
Ext.namespace("gxp");

/** api: constructor
 *  .. class:: WMSStylesDialog(config)
 *   
 *      Create a dialog for selecting and layer styles. If the WMS supports
 *      GetStyles, styles can also be edited. The dialog does not provide any
 *      means of writing modified styles back to the server. To save styles,
 *      configure the dialog with a :class:`gxp.plugins.StyleWriter` plugin
 *      and call the ``saveStyles`` method.
 *
 *      Note: when this component is included in a build,
 *      ``OpenLayers.Renderer.defaultSymbolizer`` will be set to the SLD
 *      defaults.  In addition, the OpenLayers SLD v1 parser will be patched
 *      to support vendor specific extensions added to SLD by GeoTools.
 */
gxp.WMSStylesDialog = Ext.extend(Ext.Container, {
    
    /** api: config[addStyleText] (i18n) */
     addStyleText: "Add",
    /** api: config[addStyleTip] (i18n) */
     addStyleTip: "Add a new style",
    /** api: config[chooseStyleText] (i18n) */    
    chooseStyleText: "Choose style",
    /** api: config[addStyleText] (i18n) */
     deleteStyleText: "Remove",
    /** api: config[addStyleTip] (i18n) */
     deleteStyleTip: "Delete the selected style",
    /** api: config[addStyleText] (i18n) */
     editStyleText: "Edit",
    /** api: config[addStyleTip] (i18n) */
     editStyleTip: "Edit the selected style",
    /** api: config[addStyleText] (i18n) */
     duplicateStyleText: "Duplicate",
    /** api: config[addStyleTip] (i18n) */
     duplicateStyleTip: "Duplicate the selected style",
    /** api: config[addStyleText] (i18n) */
     addRuleText: "Add",
    /** api: config[addStyleTip] (i18n) */
     addRuleTip: "Add a new rule",
    /** api: config[newRuleText] (i18n) */
     newRuleText: "New Rule",
    /** api: config[addStyleText] (i18n) */
     deleteRuleText: "Remove",
    /** api: config[addStyleTip] (i18n) */
     deleteRuleTip: "Delete the selected rule",
    /** api: config[addStyleText] (i18n) */
     editRuleText: "Edit",
    /** api: config[addStyleTip] (i18n) */
     editRuleTip: "Edit the selected rule",
    /** api: config[addStyleText] (i18n) */
     duplicateRuleText: "Duplicate",
    /** api: config[addStyleTip] (i18n) */
     duplicateRuleTip: "Duplicate the selected rule",
    /** api: config[cancelText] (i18n) */
     cancelText: "Cancel",
    /** api: config[saveText] (i18n) */
     saveText: "Save",
    /** api: config[stylePropertiesWindowTitle] (i18n) */
     styleWindowTitle: "User Style: {0}",
    /** api: config[ruleWindowTitle] (i18n) */
     ruleWindowTitle: "Style Rule: {0}",
    /** api: config[stylesFieldsetTitle] (i18n) */
     stylesFieldsetTitle: "Styles",
    /** api: config[rulesFieldsetTitle] (i18n) */
     rulesFieldsetTitle: "Rules",

    //TODO create a StylesStore which can read styles using GetStyles. Create
    // subclasses for that store with writing capabilities, e.g.
    // for GeoServer's RESTconfig API. This should replace the current
    // StyleWriter plugins.
    
    /** api: config[layerRecord]
     *  ``GeoExt.data.LayerRecord`` The layer to edit/select styles for.
     */
    
    /** private: property[layerRecord]
     *  ``GeoExt.data.LayerRecord`` The layer to edit/select styles for.
     */
    layerRecord: null,
    
    /** api: config[styleName]
     *  ``String`` A style's name to select in the styles combo box. Optional.
     *  If not provided, the layer's current style will be selected.
     */
     
    /** api: config[stylesComboOptions]
     *  ``Object`` configuration options to pass to the styles combo of this
     *  dialog. Optional.
     */
    
    /** api: config[layerDescription]
     *  ``Object`` Array entry of a DescribeLayer response as read by
     *      ``OpenLayers.Format.WMSDescribeLayer``. Optional. If not provided,
     *      a DescribeLayer request will be issued to the WMS.
     */
    
    /** private: property[layerDescription]
     *  ``Object`` Array entry of a DescribeLayer response as read by
     *      ``OpenLayers.Format.WMSDescribeLayer``.
     */
    layerDescription: null,
    
    /** private: property[symbolType]
     *  ``Point`` or ``Line`` or ``Polygon`` - the primary symbol type for the
     *  layer. This is the symbolizer type of the first symbolizer of the
     *  first rule of the current layer style. Only available if the WMS
     *  supports GetStyles.
     */
    symbolType: null,
    
    /** api: property[stylesStore]
     *  ``Ext.data.Store`` A store representing the styles returned from
     *  GetCapabilities and GetStyles. It has "name", "title", "abstract",
     *  "legend" and "userStyle" fields. If the WMS supports GetStyles, the
     *  "legend" field will not be available. If it does not, the "userStyle"
     *  field will not be available.
     */
    stylesStore: null,
    
    /** api: property[selectedStyle]
     *  ``Ext.data.Record`` The currently selected style from the
     *  ``stylesStore``.
     */
    selectedStyle: null,
    
    /** private: property[selectedRule]
     *  ``OpenLayers.Rule`` The currently selected rule, or null if none
     *  selected.
     */
    selectedRule: null,
    
    /** api: config[editable]
     *  ``Boolean`` Set to false if styles should not be editable. Default is
     *  true.
     */
    
    /** api: property[editable]
     *  ``Boolean`` Read-only once the dialog is rendered. True if this
     *  component could gather enough information to allow styles being edited,
     *  false otherwise. This is not supposed to be read before the
     *  ``ready`` event is fired.
     */
    editable: true,
    
    /** private: property[modified]
     *  ``Boolean`` Will be true if styles were modified. Initial state is
     *  false.
     */
    modified: false,
    
    /** private: config[dialogCls]
     *  ``Ext.Component`` The dialogue class to use. Default is ``Ext.Window``.
     *  If using e.g. ``Ext.Container``, override the ``showDlg`` method to
     *  add the dialogue to a container.
     */
    dialogCls: Ext.Window,
        
    /** private: method[initComponent]
     */
    initComponent: function() {
        this.addEvents(
            /** api: event[ready]
             *  Fires when this component is ready for user interaction.
             */
            "ready",
            
            /** api: event[modified]
             *  Fires on every style modification.
             *
             *  Listener arguments:
             *
             *  * :class:`gxp.WMSStylesDialog` this component
             *  * ``String`` the name of the modified style
             */
            "modified",
            
            /** api: event[styleselected]
             *  Fires whenever an existing style is selected from this dialog's
             *  Style combo box.
             *  
             *  Listener arguments:
             *
             *  * :class:`gxp.WMSStylesDialog` this component
             *  * ``String`` the name of the selected style
             */
            "styleselected",
            
            /** api: event[beforesaved]
             *  Fires before the styles are saved (using a
             *  :class:`gxp.plugins.StyleWriter` plugin)
             *
             *  Listener arguments:
             *
             *  * :class:`gxp.WMSStylesDialog` this component
             *  * ``Object`` options for the ``write`` method of the
             *    :class:`gxp.plugins.StyleWriter`
             */
            "beforesaved",
            
            /** api: event[saved]
             *  Fires when a style was successfully saved. Applications should
             *  listen for this event and redraw layers with the currently
             *  selected style.
             *
             *  Listener arguments:
             *
             *  * :class:`gxp.WMSStylesDialog` this component
             *  * ``String`` the name of the currently selected style
             */
            "saved"            
        );

        var defConfig = {
            layout: "form",
            disabled: true,
            items: [{
                xtype: "fieldset",
                title: this.stylesFieldsetTitle,
                labelWidth: 85,
                style: "margin-bottom: 0;"
            }, {
                xtype: "toolbar",
                style: "border-width: 0 1px 1px 1px; margin-bottom: 10px;",
                items: [
                    {
                        xtype: "button",
                        iconCls: "add",
                        text: this.addStyleText,
                        tooltip: this.addStyleTip,
                        handler: this.addStyle,
                        scope: this
                    }, {
                        xtype: "button",
                        iconCls: "delete",
                        text: this.deleteStyleText,
                        tooltip: this.deleteStyleTip,
                        handler: function() {
                            this.stylesStore.remove(this.selectedStyle);
                        },
                        scope: this
                    }, {
                        xtype: "button",
                        iconCls: "edit",
                        text: this.editStyleText,
                        tooltip: this.editStyleTip,
                        handler: function() {
                            this.editStyle();
                        },
                        scope: this
                    }, {
                        xtype: "button",
                        iconCls: "duplicate",
                        text: this.duplicateStyleText,
                        tooltip: this.duplicateStyleTip,
                        handler: function() {
                            var prevStyle = this.selectedStyle;
                            var newStyle = prevStyle.get(
                                "userStyle").clone();
                            newStyle.isDefault = false;
                            newStyle.name = this.newStyleName();
                            var store = this.stylesStore;
                            store.add(new store.recordType({
                                "name": newStyle.name,
                                "title": newStyle.title,
                                "abstract": newStyle.description,
                                "userStyle": newStyle
                            }));
                            this.editStyle(prevStyle);
                        },
                        scope: this
                    }
                ]
            }]
        };
        Ext.applyIf(this, defConfig);
        
        this.createStylesStore();
                        
        this.on({
            "beforesaved": function() { this._saving = true; },
            "saved": function() { delete this._saving; },
            "render": function() {
                gxp.util.dispatch([this.getStyles], function() {
                    this.enable();
                }, this);
            },
            scope: this
        });

        gxp.WMSStylesDialog.superclass.initComponent.apply(this, arguments);
    },
    
    /** api: method[addStyle]
     *  Creates a new style and selects it in the styles combo.
     */
    addStyle: function() {
        if(!this._ready) {
            this.on("ready", this.addStyle, this);
            return;
        }
        var prevStyle = this.selectedStyle;
        var store = this.stylesStore;
        var newStyle = new OpenLayers.Style(null, {
            name: this.newStyleName(),
            rules: [this.createRule()]
        });
        store.add(new store.recordType({
            "name": newStyle.name,
            "userStyle": newStyle
        }));
        this.editStyle(prevStyle);
    },
    
    /** api: method[editStyle]
     *  :arg prevStyle: ``Ext.data.Record``
     *
     *  Edit the currently selected style.
     */
    editStyle: function(prevStyle) {
        var userStyle = this.selectedStyle.get("userStyle");
        var buttonCfg = {
            bbar: ["->", {
                text: this.cancelText,
                iconCls: "cancel",
                handler: function() {
                    styleProperties.propertiesDialog.userStyle = userStyle;
                    styleProperties.close();
                    if (prevStyle) {
                        this._cancelling = true;
                        this.stylesStore.remove(this.selectedStyle);
                        this.changeStyle(prevStyle, {
                            updateCombo: true,
                            markModified: true
                        });
                        delete this._cancelling;
                    }
                },
                scope: this
            }, {
                text: this.saveText,
                iconCls: "save",
                handler: function() {
                    styleProperties.close();
                }
            }]
        };
        var styleProperties = new this.dialogCls(Ext.apply(buttonCfg, {
            title: String.format(this.styleWindowTitle,
                userStyle.title || userStyle.name),
            shortTitle: userStyle.title || userStyle.name,
            bodyBorder: false,
            autoHeight: true,
            width: 300,
            modal: true,
            items: {
                border: false,
                items: {
                    xtype: "gxp_stylepropertiesdialog",
                    ref: "../propertiesDialog",
                    userStyle: userStyle.clone(),
                    nameEditable: false,
                    style: "padding: 10px;"
                }
            },
            listeners: {
                "close": function() {
                    this.selectedStyle.set(
                        "userStyle",
                        styleProperties.propertiesDialog.userStyle);
                },
                scope: this
            }
        }));
        this.showDlg(styleProperties);
    },
    
    /** api: method[createSLD]
     *  :arg options: ``Object``
     *  :return: ``String`` The current SLD for the NamedLayer.
     *  
     *  Supported ``options``:
     *
     *  * userStyles - ``Array(String)`` list of userStyles (by name) that are
     *    to be included in the SLD. By default, all will be included.
     */
    createSLD: function(options) {
        options = options || {};
        var sld = {
            version: "1.0.0",
            namedLayers: {}
        };
        var layerName = this.layerRecord.get("name");
        sld.namedLayers[layerName] = {
            name: layerName,
            userStyles: []
        };
        this.stylesStore.each(function(r) {
            if(!options.userStyles ||
                    options.userStyles.indexOf(r.get("name")) !== -1) {
                sld.namedLayers[layerName].userStyles.push(r.get("userStyle"));
            }
        });
        return new OpenLayers.Format.SLD({
            multipleSymbolizers: true,
            profile: "GeoServer"
        }).write(sld);
    },
    
    /** api: method[saveStyles]
     *  :arg options: ``Object`` Options to pass to the
     *      :class:`gxp.plugins.StyleWriter` plugin
     *
     *  Saves the styles. Without a :class:`gxp.plugins.StyleWriter` plugin
     *  configured for this instance, nothing will happen.
     */
    saveStyles: function(options) {
        this.modified === true && this.fireEvent("beforesaved", this, options);
    },
    
    /** private: method[updateStyleRemoveButton]
     *  Enable/disable the "Remove" button to make sure that we don't delete
     *  the last style.
     */
    updateStyleRemoveButton: function() {
        var userStyle = this.selectedStyle &&
            this.selectedStyle.get("userStyle");
        this.items.get(1).items.get(1).setDisabled(!userStyle ||
            this.stylesStore.getCount() <= 1 ||  userStyle.isDefault === true);
    },
    
    /** private: method[updateRuleRemoveButton]
     *  Enable/disable the "Remove" button to make sure that we don't delete
     *  the last rule.
     */
    updateRuleRemoveButton: function() {
        this.items.get(3).items.get(1).setDisabled(!this.selectedRule);
    },
    
    /** private: method[createRule]
     */
    createRule: function() {
        return new OpenLayers.Rule({
            symbolizers: [new OpenLayers.Symbolizer[this.symbolType]]
        });
    },
    
    /** private: method[addRulesFieldSet]
     *  :return: ``Ext.form.FieldSet``
     *
     *  Creates the rules fieldSet and adds it to this container.
     */
    addRulesFieldSet: function() {
        var rulesFieldSet = new Ext.form.FieldSet({
            itemId: "rulesfieldset",
            title: this.rulesFieldsetTitle,
            autoScroll: true,
            style: "margin-bottom: 0;",
            hideMode: "offsets",
            hidden: true
        });
        var rulesToolbar = new Ext.Toolbar({
            style: "border-width: 0 1px 1px 1px;",
            hidden: true,
            items: [
                {
                    xtype: "button",
                    iconCls: "add",
                    text: this.addRuleText,
                    tooltip: this.addRuleTip,
                    handler: this.addRule,
                    scope: this
                }, {
                    xtype: "button",
                    iconCls: "delete",
                    text: this.deleteRuleText,
                    tooltip: this.deleteRuleTip,
                    handler: this.removeRule,
                    scope: this,
                    disabled: true
                }, {
                    xtype: "button",
                    iconCls: "edit",
                    text: this.editRuleText,
                    toolitp: this.editRuleTip,
                    handler: function() {
                        this.layerDescription ?
                            this.editRule() :
                            this.describeLayer(this.editRule);
                    },
                    scope: this,
                    disabled: true
                }, {
                    xtype: "button",
                    iconCls: "duplicate",
                    text: this.duplicateRuleText,
                    tip: this.duplicateRuleTip,
                    handler: this.duplicateRule,
                    scope: this,
                    disabled: true
                }
            ]
        });
        this.add(rulesFieldSet, rulesToolbar);
        this.doLayout();
        return rulesFieldSet;
    },
    
    /** private: method[addRule]
     */
    addRule: function() {
        var legend = this.items.get(2).items.get(0);
        this.selectedStyle.get("userStyle").rules.push(
            this.createRule()
        );
        legend.update();
        // mark the style as modified
        this.selectedStyle.store.afterEdit(this.selectedStyle);
        this.updateRuleRemoveButton();
    },
    
    /** private: method[removeRule]
     */
    removeRule: function() {
        this.selectedStyle.get("userStyle").rules.remove(this.selectedRule);
        // mark the style as modified
        this.afterRuleChange();
    },
    
    /** private: method[duplicateRule]
     */
    duplicateRule: function() {
        var legend = this.items.get(2).items.get(0);
        var newRule = this.selectedRule.clone();
        this.selectedStyle.get("userStyle").rules.push(
            newRule
        );
        legend.update();
        // mark the style as modified
        this.selectedStyle.store.afterEdit(this.selectedStyle);
        this.updateRuleRemoveButton();
    },
    
    /** private: method[editRule]
     */
    editRule: function() {
        var rule = this.selectedRule;
        var origRule = rule.clone();

        var ruleDlg = new this.dialogCls({
            title: String.format(this.ruleWindowTitle,
                rule.title || rule.name || this.newRuleText),
            shortTitle: rule.title || rule.name || this.newRuleText,
<<<<<<< HEAD
            width: 355,
            hideMode: 'offsets',
            autoHeight: true,
=======
            layout: "fit",
            width: 340,
            height: 450,
>>>>>>> f82aae67
            modal: true,
            items: [{
                xtype: "gxp_rulepanel",
                ref: "rulePanel",
                symbolType: this.symbolType,
                rule: rule,
                attributes: new GeoExt.data.AttributeStore({
                    url: this.layerDescription.owsURL,
                    baseParams: {
                        "SERVICE": this.layerDescription.owsType,
                        "REQUEST": "DescribeFeatureType",
                        "TYPENAME": this.layerDescription.typeName
                    },
                    method: "GET",
                    disableCaching: false
                }),
                autoScroll: true,
                border: false,
                defaults: {
                    autoHeight: true,
                    hideMode: "offsets"
                },
                listeners: {
                    "change": this.saveRule,
                    "tabchange": function() {
                        if (ruleDlg instanceof Ext.Window) {
                            ruleDlg.syncShadow();
                        }
                    },
                    scope: this
                }
            }],
            bbar: ["->", {
                text: this.cancelText,
                iconCls: "cancel",
                handler: function() {
                    this.saveRule(ruleDlg.rulePanel, origRule);
                    ruleDlg.close();
                },
                scope: this
            }, {
                text: this.saveText,
                iconCls: "save",
                handler: function() { ruleDlg.close(); }
            }]
        });
        this.showDlg(ruleDlg);
    },
    
    /** private: method[saveRule]
     *  :arg cmp:
     *  :arg rule: the rule to save back to the userStyle
     */
    saveRule: function(cmp, rule) {
        var style = this.selectedStyle;
        var legend = this.items.get(2).items.get(0);
        var userStyle = style.get("userStyle");
        var i = userStyle.rules.indexOf(this.selectedRule);
        userStyle.rules[i] = rule;
        this.afterRuleChange(rule);
    },
    
    /** private: method[afterRuleChange]
     *  :arg rule: the rule to set as selectedRule, can be null
     *  
     *  Performs actions that are required to update the selectedRule and
     *  selectedStyle after a rule was changed.
     */
    afterRuleChange: function(rule) {
        var legend = this.items.get(2).items.get(0);
        this.selectedRule = rule;
        // mark the style as modified
        this.selectedStyle.store.afterEdit(this.selectedStyle);
    },
    
    /** private: method[setRulesFieldSetVisible]
     *  :arg visible: ``Boolean``
     *
     *  Sets the visibility of the rules fieldset
     */
    setRulesFieldSetVisible: function(visible) {
        // the toolbar
        this.items.get(3).setVisible(visible && this.editable);
        // and the fieldset itself
        this.items.get(2).setVisible(visible);
        this.doLayout();
    },

    /** private: method[parseSLD]
     *  :arg response: ``Object``
     *  :arg options: ``Object``
     *  
     *  Success handler for the GetStyles response. Includes a fallback
     *  to GetLegendGraphic if no valid SLD is returned.
     */
    parseSLD: function(response, options) {
        var data = response.responseXML;
        if (!data || !data.documentElement) {
            data = new OpenLayers.Format.XML().read(response.responseText);
        }
        var layerParams = this.layerRecord.getLayer().params;

        var initialStyle = this.initialConfig.styleName || layerParams.STYLES;
        if (initialStyle) {
            this.selectedStyle = this.stylesStore.getAt(
                this.stylesStore.findExact("name", initialStyle));
        }
        
        var format = new OpenLayers.Format.SLD({profile: "GeoServer", multipleSymbolizers: true});
        
        try {
            var sld = format.read(data);

            // add userStyle objects to the stylesStore
            //TODO this only works if the LAYERS param contains one layer
            var userStyles = sld.namedLayers[layerParams.LAYERS].userStyles;

            // add styles from the layer's SLD_BODY *after* the userStyles
            var inlineStyles;
            if (layerParams.SLD_BODY) {
                var sldBody = format.read(layerParams.SLD_BODY);
                inlineStyles = sldBody.namedLayers[layerParams.LAYERS].userStyles;
                Array.prototype.push.apply(userStyles, inlineStyles);
            }            
            
            // our stylesStore comes from the layerRecord's styles - clear it
            // and repopulate from GetStyles
            this.stylesStore.removeAll();
            this.selectedStyle = null;
            
            var userStyle, record, index;
            for (var i=0, len=userStyles.length; i<len; ++i) {
                userStyle = userStyles[i];
                // remove existing record - this way we replace styles from
                // userStyles with inline styles.
                index = this.stylesStore.findExact("name", userStyle.name);
                index !== -1 && this.stylesStore.removeAt(index);
                record = new this.stylesStore.recordType({
                    "name": userStyle.name,
                    "title": userStyle.title,
                    "abstract": userStyle.description,
                    "userStyle": userStyle
                });
                record.phantom = false;
                this.stylesStore.add(record);
                // set the default style if no STYLES param is set on the layer
                if (!this.selectedStyle && (initialStyle === userStyle.name ||
                            (!initialStyle && userStyle.isDefault === true))) {
                    this.selectedStyle = record;
                }
            }
            
            this.addRulesFieldSet();
            this.createLegend(this.selectedStyle.get("userStyle").rules);
            
            this.stylesStoreReady();
            layerParams.SLD_BODY && this.markModified();
        }
        catch(e) {
            this.setupNonEditable();
        }
    },
    
    /** private: method[createLegend]
     *  :arg rules: ``Array``
     */
    createLegend: function(rules) {
        var R = OpenLayers.Symbolizer.Raster;
        if (R && rules[0] && rules[0].symbolizers[0] instanceof R) {            
            throw new Error("Raster symbolizers are not supported.");
        } else {
            this.addVectorLegend(rules);
        }
    },
    
    /** private: methos[setNonEditable]
     */
    setupNonEditable: function() {
        this.editable = false;
        // disable styles toolbar
        this.items.get(1).hide();
        var rulesFieldSet = this.getComponent("rulesfieldset") ||
            this.addRulesFieldSet();
        rulesFieldSet.add(this.createLegendImage());
        this.doLayout();
        // disable rules toolbar
        this.items.get(3).hide();
        this.stylesStoreReady();
    },
    
    /** private: method[stylesStoreReady]
     *  Adds listeners and triggers the ``load`` event of the ``styleStore``.
     */
    stylesStoreReady: function() {
        // start with a clean store
        this.stylesStore.commitChanges();
        this.stylesStore.on({
            "load": function() {
                this.addStylesCombo();
                this.updateStyleRemoveButton();
            },
            "add": function(store, records, index) {
                this.updateStyleRemoveButton();
                // update the "Choose style" combo's value
                var combo = this.items.get(0).items.get(0);
                this.markModified();
                combo.fireEvent("select", combo, store.getAt(index), index);
                combo.setValue(this.selectedStyle.get("name"));
            },
            "remove": function(store, record, index) {
                if (!this._cancelling) {
                    this._removing = true;
                    var newIndex =  Math.min(index, store.getCount() - 1);
                    this.updateStyleRemoveButton();
                    // update the "Choose style" combo's value
                    var combo = this.items.get(0).items.get(0);
                    this.markModified();
                    combo.fireEvent("select", combo, store.getAt(newIndex), newIndex);
                    combo.setValue(this.selectedStyle.get("name"));
                    delete this._removing;
                }
            },
            "update": function(store, record) {
                var userStyle = record.get("userStyle");
                var data = {
                    "name": userStyle.name,
                    "title": userStyle.title || userStyle.name,
                    "abstract": userStyle.description
                };
                Ext.apply(record.data, data);
                // make sure that the legend gets updated
                this.changeStyle(record, {
                    updateCombo: true,
                    markModified: true
                });
            },
            scope: this
        });

        this.stylesStore.fireEvent("load", this.stylesStore,
            this.stylesStore.getRange()
        );

        this._ready = true;
        this.fireEvent("ready");
    },
    
    /** private: method[markModified]
     */
    markModified: function() {
        if(this.modified === false) {
            this.modified = true;
        }
        if (!this._saving) {
            this.fireEvent("modified", this, this.selectedStyle.get("name"));
        }
    },
    
    /** private: method[createStylesStore]
     */
    createStylesStore: function(callback) {
        var styles = this.layerRecord.get("styles");
        this.stylesStore = new Ext.data.JsonStore({
            data: {
                styles: styles
            },
            idProperty: "name",
            root: "styles",
            // add a userStyle field (not included in styles from
            // GetCapabilities), which will be populated with the userStyle
            // object if GetStyles is supported by the WMS
            fields: ["name", "title", "abstract", "legend", "userStyle"],
            listeners: {
                "add": function(store, records) {
                    for(var rec, i=records.length-1; i>=0; --i) {
                        rec = records[i];
                        store.suspendEvents();
                        rec.get("title") || rec.set("title", rec.get("name"));
                        store.resumeEvents();
                    }
                }
            }
        });
    },
    
    /** private: method[getStyles]
     *  :arg callback: ``Function`` function that will be called when the
     *      request result was returned.
     */
    getStyles: function(callback) {
        var layer = this.layerRecord.getLayer();
        if(this.editable === true) {
            var version = layer.params["VERSION"];
            if (parseFloat(version) > 1.1) {
                //TODO don't force 1.1.1, fall back instead
                version = "1.1.1";
            }
            Ext.Ajax.request({
                url: layer.url,
                params: {
                    "SERVICE": "WMS",
                    "VERSION": version,
                    "REQUEST": "GetStyles",
                    "LAYERS": [layer.params["LAYERS"]].join(",")
                },
                method: "GET",
                disableCaching: false,
                success: this.parseSLD,
                failure: this.setupNonEditable,
                callback: callback,
                scope: this
            });            
        } else {
            this.setupNonEditable();
        }
    },
    
    /** private: method[describeLayer]
     *  :arg callback: ``Function`` function that will be called when the
     *      request result was returned.
     */
    describeLayer: function(callback) {
        if (this.layerDescription) {
            // always return before calling callback
            window.setTimeout(function() {
                callback.call(this);
            }, 0);
        } else {
            var layer = this.layerRecord.getLayer();
            var version = layer.params["VERSION"];
            if (parseFloat(version) > 1.1) {
                //TODO don't force 1.1.1, fall back instead
                version = "1.1.1";
            }
            Ext.Ajax.request({
                url: layer.url,
                params: {
                    "SERVICE": "WMS",
                    "VERSION": version,
                    "REQUEST": "DescribeLayer",
                    "LAYERS": [layer.params["LAYERS"]].join(",")
                },
                method: "GET",
                disableCaching: false,
                success: function(response) {
                    var result = new OpenLayers.Format.WMSDescribeLayer().read(
                        response.responseXML && response.responseXML.documentElement ?
                            response.responseXML : response.responseText);
                    this.layerDescription = result[0];
                },
                callback: callback,
                scope: this
            });
        }
    },
    
    /** private: method[addStylesCombo]
     * 
     *  Adds a combo box with the available style names found for the layer
     *  in the capabilities document to this component's stylesFieldset.
     */
    addStylesCombo: function() {
        var store = this.stylesStore;
        var combo = new Ext.form.ComboBox(Ext.apply({
            fieldLabel: this.chooseStyleText,
            store: store,
            editable: false,
            displayField: "title",
            valueField: "name",
            value: this.selectedStyle ?
                this.selectedStyle.get("title") :
                this.layerRecord.getLayer().params.STYLES || "default",
            disabled: !store.getCount(),
            mode: "local",
            typeAhead: true,
            triggerAction: "all",
            forceSelection: true,
            anchor: "100%",
            listeners: {
                "select": function(combo, record) {
                    this.changeStyle(record);
                    if (!record.phantom && !this._removing) {
                        this.fireEvent("styleselected", this, record.get("name"));
                    }
                },
                scope: this
            }
        }, this.initialConfig.stylesComboOptions));
        // add combo to the styles fieldset
        this.items.get(0).add(combo);
        this.doLayout();
    },
    
    /** private: method[createLegendImage]
     *  :return: ``GeoExt.LegendImage`` or undefined if none available.
     * 
     *  Creates a legend image for the first style of the current layer. This
     *  is used when GetStyles is not available from the layer's WMS.
     */
    createLegendImage: function() {
        var legend = new GeoExt.WMSLegend({
            showTitle: false,
            layerRecord: this.layerRecord,
            autoScroll: true,
            defaults: {
                listeners: {
                    "render": function(cmp) {
                        cmp.getEl().on({
                            load: function(evt, img) {
                                if (img.getAttribute("src") != cmp.defaultImgSrc) {
                                    this.setRulesFieldSetVisible(true);
                                    if (cmp.getEl().getHeight() > 250) {
                                        legend.setHeight(250);
                                    }
                                }
                            },
                            "error": function() {
                                this.setRulesFieldSetVisible(false);
                            },
                            scope: this
                        });
                    },
                    scope: this
                }
            }
        });
        return legend;
    },
    
    /** api: method[changeStyle]
     *  :arg value: ``Ext.data.Record``
     *  :arg options: ``Object`` Additional options for this method.
     *
     *  Available options:
     *  * updateCombo - ``Boolean`` set to true to update the combo box
     *  * markModified - ``Boolean`` set to true to mark the dialog modified
     *
     *  Handler for the stylesCombo's ``select`` and the store's ``update``
     *  event. Updates the layer and the rules fieldset.
     */
    changeStyle: function(record, options) {
        options = options || {};
        var legend = this.items.get(2).items.get(0);
        this.selectedStyle = record;
        this.updateStyleRemoveButton();            
        var styleName = record.get("name");
        
        if (this.editable === true) {
            var userStyle = record.get("userStyle");
            if (userStyle.isDefault === true) {
                styleName = "";
            }
            var ruleIdx = legend.rules.indexOf(this.selectedRule);
            // replace the legend
            legend.ownerCt.remove(legend);
            this.createLegend(userStyle.rules, {selectedRuleIndex: ruleIdx});
        }
        if (options.updateCombo === true) {
            // update the combo's value with the new name
            this.items.get(0).items.get(0).setValue(userStyle.name);
            options.markModified === true && this.markModified();
        }
    },
    
    /** private: method[addVectorLegend]
     *  :arg rules: ``Array``
     *  :arg options: ``Object``
     *  :return: ``GeoExt.VectorLegend`` the legend that was created
     *
     *  Creates the vector legend for the provided rules and adds it to the
     *  rules fieldset.
     */
    addVectorLegend: function(rules, options) {
        options = Ext.applyIf(options || {}, {enableDD: true});
        
        this.symbolType = options.symbolType;
        if (!this.symbolType) {
            var typeHierarchy = ["Point", "Line", "Polygon"];
            // use the highest symbolizer type of the 1st rule
            highest = 0;
            var symbolizers = rules[0].symbolizers, symbolType;
            for (var i=symbolizers.length-1; i>=0; i--) {
                symbolType = symbolizers[i].CLASS_NAME.split(".").pop();
                highest = Math.max(highest, typeHierarchy.indexOf(symbolType));
            }
            this.symbolType = typeHierarchy[highest];
        }
        var legend = this.items.get(2).add({
            xtype: "gx_vectorlegend",
            showTitle: false,
            height: rules.length > 10 ? 250 : undefined,
            autoScroll: rules.length > 10,
            rules: rules,
            symbolType: this.symbolType,
            selectOnClick: true,
            enableDD: options.enableDD,
            listeners: {
                "ruleselected": function(cmp, rule) {
                    this.selectedRule = rule;
                    // enable the Remove, Edit and Duplicate buttons
                    var tbItems = this.items.get(3).items;
                    this.updateRuleRemoveButton();
                    tbItems.get(2).enable();
                    tbItems.get(3).enable();
                },
                "ruleunselected": function(cmp, rule) {
                    this.selectedRule = null;
                    // disable the Remove, Edit and Duplicate buttons
                    var tbItems = this.items.get(3).items;
                    tbItems.get(1).disable();
                    tbItems.get(2).disable();
                    tbItems.get(3).disable();
                },
                "rulemoved": function() {
                    this.markModified();
                },
                "afterlayout": function() {
                    // restore selection
                    //TODO QA: avoid accessing private properties/methods
                    if (this.selectedRule !== null &&
                            legend.selectedRule === null &&
                            legend.rules.indexOf(this.selectedRule) !== -1) {
                        legend.selectRuleEntry(this.selectedRule);
                    }
                },
                scope: this
            }
        });
        this.setRulesFieldSetVisible(true);
        return legend;
    },
    
    newStyleName: function() {
        var layerName = this.layerRecord.get("name");
        return layerName.split(":").pop() + "_" +
            gxp.util.md5(layerName + new Date() + Math.random()).substr(0, 8);
    },
    
    /** private: method[showDlg]
     *  :arg dlg:
     *
     *  Shows a subdialog
     */
    showDlg: function(dlg) {
        dlg.show();
    }
    
});

/** api: function[createGeoServerStylerConfig]
 *  :arg layerRecord: ``GeoExt.data.LayerRecord`` Layer record to configure the
 *      dialog for.
 *  :arg url: ``String`` Optional. Custaom URL for the GeoServer REST endpoint
 *      for writing styles.
 *
 *  Creates a configuration object for a :class:`gxp.WMSStylesDialog` with a
 *  :class:`gxp.plugins.GeoServerStyleWriter` plugin and listeners for the
 *  "styleselected", "modified" and "saved" events that take care of saving
 *  styles and keeping the layer view updated.
 */
gxp.WMSStylesDialog.createGeoServerStylerConfig = function(layerRecord, url) {
    var layer = layerRecord.getLayer();
    if (!url) {
        url = layerRecord.get("restUrl");
    }
    if (!url) {
        url = layer.url.split("?").shift().replace(/\/(wms|ows)\/?$/, "/rest");
    }
    return {
        xtype: "gxp_wmsstylesdialog",
        layerRecord: layerRecord,
        plugins: [{
            ptype: "gxp_geoserverstylewriter",
            baseUrl: url
        }],
        listeners: {
            "styleselected": function(cmp, style) {
                layer.mergeNewParams({
                    styles: style
                });
            },
            "modified": function(cmp, style) {
                cmp.saveStyles();
            },
            "saved": function(cmp, style) {
                layer.mergeNewParams({
                    _olSalt: Math.random(),
                    styles: style
                });
            },
            scope: this
        }
    };
};

// set SLD defaults for symbolizer
OpenLayers.Renderer.defaultSymbolizer = {
    fillColor: "#808080",
    fillOpacity: 1,
    strokeColor: "#000000",
    strokeOpacity: 1,
    strokeWidth: 1,
    strokeDashstyle: "solid",
    pointRadius: 3,
    graphicName: "square",
    fontColor: "#000000",
    fontSize: 10,
    haloColor: "#FFFFFF",
    haloOpacity: 1,
    haloRadius: 1,
    labelAlign: 'cm'
};

/** api: xtype = gxp_wmsstylesdialog */
Ext.reg('gxp_wmsstylesdialog', gxp.WMSStylesDialog);<|MERGE_RESOLUTION|>--- conflicted
+++ resolved
@@ -576,15 +576,11 @@
             title: String.format(this.ruleWindowTitle,
                 rule.title || rule.name || this.newRuleText),
             shortTitle: rule.title || rule.name || this.newRuleText,
-<<<<<<< HEAD
             width: 355,
             hideMode: 'offsets',
-            autoHeight: true,
-=======
             layout: "fit",
             width: 340,
             height: 450,
->>>>>>> f82aae67
             modal: true,
             items: [{
                 xtype: "gxp_rulepanel",
