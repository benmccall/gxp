.x-tree-node-leaf  .gx-tree-layer-icon {
    background-image: url(img/geosilk/vector.png);
}

.x-tree-node-leaf  .gxp-tree-rasterlayer-icon {
    background-image: url(img/silk/map.png);
}

/* position the zoom slider within map panel */
.gx-zoomslider {
    top: 90px;
    left: 17px
}

/* Pan- and Zoom- Panel Styles*/

.olControlPanPanel div {
    background-image:url(http://extjs.cachefly.net/ext-3.4.0/resources/images/gray/panel/tool-sprites.gif);
    height:15px;
    width:15px;
    /* workaround for button height in IE */
    font-size:0px;
}

.olControlPanPanel .olControlPanNorthItemInactive {
    background-position:15px -60px;
    left:16px
}
.olControlPanPanel .olControlPanEastItemInactive {
    background-position:15px -120px;
    left: 30px;
    top: 16px;
}
.olControlPanPanel .olControlPanSouthItemInactive {
    background-position:15px -75px;
    left: 16px;
    top: 32px;
}
.olControlPanPanel .olControlPanWestItemInactive {
    background-position:15px -105px;
    left: 2px;
    top: 16px;
}

.olControlZoomPanel {
    left:21px;
}

.olControlZoomPanel div {
    background-image:url(http://extjs.cachefly.net/ext-3.4.0/resources/images/gray/panel/tool-sprites.gif);
    height:15px;
    width:15px;
    /* workaround for button height in IE */
    font-size:0px;
}

.olControlZoomPanel .olControlZoomInItemInactive {
    background-position:15px -240px;
}

.olControlZoomPanel .olControlZoomToMaxExtentItemInactive {
    display: none;
}

.olControlZoomPanel .olControlZoomOutItemInactive {
    background-position:15px -255px;
    top: 123px;
}

.x-btn .add {
    background-image: url(img/silk/add.png);
}

.x-btn .delete {
    background-image: url(img/silk/delete.png);
}

.x-btn .duplicate {
    background-image: url(img/silk/arrow_divide.png);
}

.x-btn .save {
    background-image: url(img/accept.png);
}

.x-btn .cancel {
    background-image: url(img/decline.png);
}

.x-btn .edit {
    background-image: url(img/pencil.png);
}

.x-btn .process, .x-menu-item .process {
    background-image: url(img/silk/cog.png);
}

.gxp-filterbuilder .x-toolbar {
    background: transparent;
    border: none !important;
}

/* gxp_embedmapdialog */
.gxp-field-label {
    font-weight: bold;
    margin: 4px;
    vertical-align: baseline;
}
.gxp-export-section {
    padding: 10px 10px 5px 10px;
    margin-bottom: 0;
}

/* gxp_timeline */
.x-btn .gxp-icon-layer-switcher {
    background-image: url(img/silk/layers.png);
}
.timeline-highlight-point-decorator {
    background-color: #F46817;
}

/* gxp_annotation */
.x-btn .gxp-icon-note {
    background-image: url(img/silk/note.png);
}
.x-menu-item .gxp-icon-addnote, .x-btn .gxp-icon-addnote {
    background-image: url(img/silk/note_add.png);
}
.x-menu-item .gxp-icon-event, .x-btn .gxp-icon-event {
    background-image: url(img/silk/calendar.png);
}
.x-menu-item .gxp-icon-point, .x-btn .gxp-icon-point {
    background-image: url(img/silk/bullet_yellow.png);
}
.x-menu-item .gxp-icon-line, .x-btn .gxp-icon-line {
    background-image: url(img/geosilk/line_yellow.png);
}
.x-menu-item .gxp-icon-polygon, .x-btn .gxp-icon-polygon {
    background-image: url(img/geosilk/shape_square_yellow.png);
}

/* gxp_googleearth */
.x-btn .gxp-icon-googleearth, .x-menu-item .gxp-icon-googleearth, .x-tree-node .gxp-icon-googleearth {
    background-image: url(img/geosilk/google_earth.png);
}

/* gxp_legend */
.x-btn .gxp-icon-legend, .x-menu-item .gxp-icon-legend, .x-tree-node .gxp-icon-legend {
    background-image: url(img/silk/application_view_tile.png);
}
.gxp-legend-item {
    margin: 0.5em 10px;
}

/* gxp_print */
.x-btn .gxp-icon-print, .x-menu-item .gxp-icon-print, .x-tree-node .gxp-icon-print {
    background-image: url(img/silk/printer.png);
}

/* gxp_wmsgetfeatureinfo */
.x-btn .gxp-icon-getfeatureinfo, .x-menu-item .gxp-icon-getfeatureinfo, .x-tree-node .gxp-icon-getfeatureinfo {
    background-image: url(img/silk/information.png);
}

/* gxp_featureeditor */
.x-btn .gxp-icon-addfeature, .x-menu-item .gxp-icon-addfeature {
    background-image: url(img/silk/pencil_add.png);
}
.x-btn .gxp-icon-editfeature, .x-menu-item .gxp-icon-editfeature {
    background-image: url(img/silk/map_edit.png);
}
/* gxp_cataloguesearch */
.x-action-col, .gxp-icon-addlayers {
    background-image: url(img/silk/add.png);
    width: 16px;
    height: 16px;
}
/* gxp_addlayers */
.x-btn .gxp-icon-addlayers, .x-menu-item .gxp-icon-addlayers, .x-tree-node .gxp-icon-addlayers {
    background-image: url(img/silk/add.png);
}
.x-btn .gxp-icon-addserver {
    background-image: url(img/silk/server_add.png);
}

/* gxp_panmap */
.x-btn .gxp-icon-pan, .x-tree-node .gxp-icon-pan {
    background-image: url(img/geosilk/pan.png);
}

/* gxp_mapproperties */
.x-btn .gxp-icon-mapproperties, .x-menu-item .gxp-icon-mapproperties, .x-tree-node .gxp-icon-mapproperties {
    background-image: url(img/geosilk/map_wrench.png);
}

/* gxp_layerproperties */
.x-btn .gxp-icon-layerproperties, .x-menu-item .gxp-icon-layerproperties, .x-tree-node .gxp-icon-layerproperties {
    background-image: url(img/silk/wrench.png);
}

/* gxp_removelayer */
.x-btn .gxp-icon-removelayers, .x-menu-item .gxp-icon-removelayers, .x-tree-node .gxp-icon-removelayers {
    background-image: url(img/silk/delete.png);
}

/* gxp_zoomtodataextent, gxp_zoomtoselectedfeatures, gxp_zoomtolayerextent */
.x-btn .gxp-icon-zoom-to, .x-menu-item .gxp-icon-zoom-to, .x-tree-node .gxp-icon-zoom-to { 
    background-image: url(img/silk/magnifier.png);
}

/* gxp_queryform */
.x-btn .gxp-icon-find, .x-menu-item .gxp-icon-find { 
    background-image: url(img/silk/find.png);
}

/* gxp_selectfeature */
.x-btn .gxp-icon-selectfeature, .x-menu-item .gxp-icon-selectfeature { 
    background-image: url(img/silk/cursor.png);
}

/* gxp_zoomtoextent */
.x-btn .gxp-icon-zoomtoextent, .x-tree-node .gxp-icon-zoomtoextent { 
    background-image: url(img/silk/arrow_inout.png);
}

/* gxp_navigationhistory */
.x-btn .gxp-icon-zoom-previous, .x-tree-node .gxp-icon-zoom-previous {
    background-image: url(img/silk/arrow_left.png);
}
.x-btn .gxp-icon-zoom-next, .x-tree-node .gxp-icon-zoom-next {
    background-image: url(img/silk/arrow_right.png);
}

/* gxp_zoom */
.x-btn .gxp-icon-zoom-in, .x-tree-node .gxp-icon-zoom-in {
    background-image: url(img/silk/magnifier_zoom_in.png);
}
.x-btn .gxp-icon-zoom-out, .x-tree-node .gxp-icon-zoom-out {
    background-image: url(img/silk/magnifier_zoom_out.png);
}

/* gxp_measure */
.x-btn .gxp-icon-measure-length, .x-menu-item .gxp-icon-measure-length, .x-tree-node .gxp-icon-measure-length {
    background-image: url(img/geosilk/ruler.png) !important;
}
.x-btn .gxp-icon-measure-area, .x-menu-item .gxp-icon-measure-area, .x-tree-node .gxp-icon-measure-area {
   background-image: url(img/geosilk/ruler_square.png) !important;
}

/* gxp_styler */
.x-btn .gxp-icon-palette, .x-menu-item .gxp-icon-palette, .x-tree-node .gxp-icon-palette {
   background-image: url(img/silk/palette.png);
}

/* fixes textarea scrollbar issue in FF on OSX */
.ext-gecko.ext-mac textarea.x-form-field {
    padding: 1px 2px;
}

.x-tree-node img.gxp-folder, .x-tree-node-collapsed img.gxp-folder{
    background: url(http://extjs.cachefly.net/ext-3.4.0/resources/images/default/tree/folder.gif);
}

.x-tree-node-expanded img.gxp-folder {
    background: url(http://extjs.cachefly.net/ext-3.4.0/resources/images/default/tree/folder-open.gif);
}

/* gxp_layeruploadpanel */
.x-btn .gxp-icon-filebrowse { 
    background-image: url(img/silk/folder.png);
}

/* ux.FileUploadField */
.x-form-file-wrap {
    position: relative;
    height: 22px;
}
.x-form-file-wrap .x-form-file {
    position: absolute;
    right: 0;
    -moz-opacity: 0;
    filter:alpha(opacity: 0);
    opacity: 0;
    z-index: 2;
    height: 22px;
}
.x-form-file-wrap .x-form-file-btn {
    position: absolute;
    right: 0;
    z-index: 1;
}
.x-form-file-wrap .x-form-file-text {
    position: absolute;
    left: 0;
    z-index: 3;
    color: #777;
}
/* gxp_scaleoverlay */
div.map-overlay {
    z-index: 1000;
    position: absolute;
    right: 10px;
    bottom: 10px;
}
div.map-overlay div.overlay-element {
    display:inline;
    float: left;
    margin: 5px;
}
.overlay-scaleline {
    bottom: 0px;
    left: 0px;
    margin-top: 0px;
}
/* gxp_playback */
div.olMap div.gx-overlay-playback {
    position: absolute;
    z-index: 1000;
    top: 22px;
    left: 65px;
}
.gx-overlay-playback.x-toolbar {
    background: none;
    border: none;
}
.gx-overlay-playback .x-btn{
    width:16px !important;height:16px !important;
    background-repeat: no-repeat;
}

/* gxp_histogram */
.gxp-histogram {
    overflow: hidden;
    position: relative;
    border-bottom: 1px solid #BBB;
}
.gxp-histogram .bar {
    position: absolute;
    background-color: #BBB;
    border-right: 1px solid #BBB; /* avoid gaps between bars */
    height: 100%; /* so we don't need to set the height programmatially */
}

/* gxp_layermanager */
.gxp-layermanager-tree .x-tree-node-icon {
    display: none;
}
.gxp-layermanager-tree .x-tree-node-anchor {
    font-weight: bold;
}
.gxp-layermanager-tree input + .x-tree-node-anchor {
    font-weight: normal;
}
.gxp-layermanager-tree input[checked] + .x-tree-node-anchor {
    font-weight: bold;
}
.gxp-layermanager-tree .legend img {
    padding-left: 48px;
}
.gxp-layermanager-tree .legendnode {
    line-height: 0;
}
.gxp-layermanager-tree .legendnode:hover {
    background-color: inherit;
}
.gxp-layermanager-tree .legendnode .x-tree-node-indent {
    display: none;
}
.gxp-layermanager-tree .legendnode .x-tree-ec-icon {
    display: none;
}
.gxp-layermanager-tree .legend label {
    display: none;
}
.gxp-layermanager-tree .gx-legend-noimage {
    display: none;
}

<<<<<<< HEAD
/** gx_playbacktoolbar**/
=======
/* gxp_crumbpanel */
.gxp-crumbpanel-header ul, li.gxp-crumb {
    position: relative;
}
.gxp-crumb .x-tab-left {
    padding-right: 19px;
}
.gxp-crumb-separator {
    background-repeat: no-repeat;
    display: block;
	width: 12px;
    height: 11px;
    position: absolute;
    top: 6px;
    right: 3px;
    z-index: 2;
    background-image: url('img/expand.gif');
}
.gxp-crumb .x-tab-right {
    padding-left: 0px;
    background-image: none;
}
.gxp-crumb .x-tab-left, .gxp-crumb .x-tab-strip-inner {
    background-image: none;
}
.gxp-crumb .x-tab-strip-text {
    margin: 0 2px 0 2px;
}
.x-tab-strip-active .gxp-crumb-separator {
    display: none;
}
.gxp-crumbpanel-header ul {
    padding-bottom: 1px;
    border-bottom: 0;
}
.gxp-crumbpanel-header {
    padding-bottom: 0;
}

>>>>>>> 10a79f9a
.x-btn .gxp-icon-reset{
    background-image:url('img/silk/control_start_blue.png')
}
.x-btn .gxp-icon-settings{
    background-image:url('img/silk/control_equalizer_blue.png')
}
.x-btn .gxp-icon-next{
    background-image:url('img/silk/control_end_blue.png')
}
.x-btn .gxp-icon-last{
    background-image:url('img/silk/control_end_blue.png')
}
.x-btn .gxp-icon-play{
    background-image:url('img/silk/control_play_blue.png')
}
.x-btn .gxp-icon-pause{
    background-image:url('img/silk/control_pause_blue.png')
}
.x-btn .gxp-icon-stop{
    background-image:url('img/silk/control_stop_blue.png')
}
.x-btn .gxp-icon-loop{
    background-image:url('img/silk/control_repeat_blue.png')
}
.x-btn .gxp-icon-ffwd{
    background-image:url('img/silk/control_fastforward_blue.png')
}
.x-btn-over .gxp-icon-reset{
    background-image:url('img/silk/control_start.png')
}
.x-btn-over .gxp-icon-settings{
    background-image:url('img/silk/control_equalizer.png')
}
.x-btn-over .gxp-icon-next{
    background-image:url('img/silk/next_blue.png')
}
.x-btn-over .gxp-icon-last{
    background-image:url('img/silk/control_end.png')
}
.x-btn-over .gxp-icon-play{
    background-image:url('img/silk/control_play.png')
}
.x-btn-over .gxp-icon-pause{
    background-image:url('img/silk/control_pause.png')
}
.x-btn-over .gxp-icon-stop{
    background-image:url('img/silk/control_stop.png')
}
.x-btn-over .gxp-icon-loop{
    background-image:url('img/silk/control_repeat.png')
}
.x-btn-over .gxp-icon-ffwd,.x-item-disabled .gxp-icon-ffwd{
    background-image:url('img/silk/control_fastforward.png')
}

.gx_timeslider div.x-slider-thumb{
	background-position:0;
	cursor: pointer;
}
.gx_timeslider div.x-slider-min-thumb{
    background-image:url('img/silk/resultset_next.png');
}
.gx_timeslider div.x-slider-max-thumb{
    background-image:url('img/silk/resultset_previous.png');
}
.gx_timeslider div.x-slider-tail-thumb{
    background-image:url('img/silk/stop.png');
    left:-14px;
}



.thumb-mapbox {
    width: 128px;
    height: 128px;
    margin: 5px 5px 5px 5px;
}
.thumb-mapbox-natural-earth-1 {
    background-image:url('img/thumbs/mapbox/natural-earth-1.jpg');
}
.thumb-mapbox-blue-marble-topo-bathy-jan {
    background-image:url('img/thumbs/mapbox/blue-marble-topo-bathy-jan.jpg');
}
.thumb-mapbox-blue-marble-topo-bathy-jul-bw {
    background-image:url('img/thumbs/mapbox/blue-marble-topo-bathy-jul-bw.jpg');
}
.thumb-mapbox-blue-marble-topo-bathy-jul {
    background-image:url('img/thumbs/mapbox/blue-marble-topo-bathy-jul.jpg');
}
.thumb-mapbox-blue-marble-topo-jan {
    background-image:url('img/thumbs/mapbox/blue-marble-topo-jan.jpg');
}
.thumb-mapbox-blue-marble-topo-jul-bw {
    background-image:url('img/thumbs/mapbox/blue-marble-topo-jul-bw.jpg');
}
.thumb-mapbox-blue-marble-topo-jul {
    background-image:url('img/thumbs/mapbox/blue-marble-topo-jul.jpg');
}
.thumb-mapbox-control-room {
    background-image:url('img/thumbs/mapbox/control-room.png');
}
.thumb-mapbox-geography-class {
    background-image:url('img/thumbs/mapbox/geography-class.jpg');
}
.thumb-mapbox-natural-earth-2 {
    background-image:url('img/thumbs/mapbox/natural-earth-2.jpg');
}
.thumb-mapbox-natural-earth-hypso-bathy {
    background-image:url('img/thumbs/mapbox/natural-earth-hypso-bathy.jpg');
}
.thumb-mapbox-natural-earth-hypso {
    background-image:url('img/thumbs/mapbox/natural-earth-hypso.jpg');
}
.thumb-mapbox-world-bank-borders-ar {
    background-image:url('img/thumbs/mapbox/world-bank-borders-ar.png');
}
.thumb-mapbox-world-bank-borders-en {
    background-image:url('img/thumbs/mapbox/world-bank-borders-en.png');
}
.thumb-mapbox-world-bank-borders-es {
    background-image:url('img/thumbs/mapbox/world-bank-borders-es.png');
}
.thumb-mapbox-world-bank-borders-fr {
    background-image:url('img/thumbs/mapbox/world-bank-borders-fr.png');
}
.thumb-mapbox-world-bank-borders-zh {
    background-image:url('img/thumbs/mapbox/world-bank-borders-zh.png');
}
.thumb-mapbox-world-dark {
    background-image:url('img/thumbs/mapbox/world-dark.png');
}
.thumb-mapbox-world-light {
    background-image:url('img/thumbs/mapbox/world-light.png');
}
.thumb-mapbox-world-print {
    background-image:url('img/thumbs/mapbox/world-print.png');
}<|MERGE_RESOLUTION|>--- conflicted
+++ resolved
@@ -376,9 +376,6 @@
     display: none;
 }
 
-<<<<<<< HEAD
-/** gx_playbacktoolbar**/
-=======
 /* gxp_crumbpanel */
 .gxp-crumbpanel-header ul, li.gxp-crumb {
     position: relative;
@@ -418,7 +415,7 @@
     padding-bottom: 0;
 }
 
->>>>>>> 10a79f9a
+/** gx_playbacktoolbar**/
 .x-btn .gxp-icon-reset{
     background-image:url('img/silk/control_start_blue.png')
 }
